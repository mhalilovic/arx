--- conflicted
+++ resolved
@@ -1,268 +1,231 @@
-/*
- * ARX: Powerful Data Anonymization
- * Copyright 2012 - 2021 Fabian Prasser and contributors
- * 
- * Licensed under the Apache License, Version 2.0 (the "License");
- * you may not use this file except in compliance with the License.
- * You may obtain a copy of the License at
- * 
- * http://www.apache.org/licenses/LICENSE-2.0
- * 
- * Unless required by applicable law or agreed to in writing, software
- * distributed under the License is distributed on an "AS IS" BASIS,
- * WITHOUT WARRANTIES OR CONDITIONS OF ANY KIND, either express or implied.
- * See the License for the specific language governing permissions and
- * limitations under the License.
- */
-
-package org.deidentifier.arx.examples;
-
-import java.io.IOException;
-
-import org.deidentifier.arx.ARXAnonymizer;
-import org.deidentifier.arx.ARXConfiguration;
-import org.deidentifier.arx.ARXLattice;
-import org.deidentifier.arx.ARXLattice.ARXNode;
-import org.deidentifier.arx.ARXResult;
-import org.deidentifier.arx.AttributeType.Hierarchy;
-import org.deidentifier.arx.AttributeType.Hierarchy.DefaultHierarchy;
-import org.deidentifier.arx.Data;
-import org.deidentifier.arx.Data.DefaultData;
-import org.deidentifier.arx.DataHandle;
-import org.deidentifier.arx.ARXConfiguration.AnonymizationAlgorithm;
-import org.deidentifier.arx.criteria.KAnonymity;
-
-/**
- * This class implements an example of processing high-dimensional data
- *
- * @author Fabian Prasser
- * @author Florian Kohlmayer
- */
-public class Example60 extends Example {
-
-    /**
-     * Entry point.
-     * 
-     * @param args
-     *            the arguments
-     */
-    public static void main(String[] args) throws IOException {
-        
-        // Create a dataset
-        int attributeRepetition = 50;
-        Data data = createData(attributeRepetition);
-        
-        // Run top-down search
-        solve(data, AnonymizationAlgorithm.BEST_EFFORT_TOP_DOWN, true);
-        
-        // Run bottom-up search
-        solve(data, AnonymizationAlgorithm.BEST_EFFORT_BOTTOM_UP, false);
-        
-        // Run genetic search
-        solve(data, AnonymizationAlgorithm.BEST_EFFORT_GENETIC, false);
-    }
-    
-    /**
-     * Anonymize the dataset with k-Anonymity (k=2).
-     * 
-     * @param data
-     * @param algorithm
-     * @param printVerbose
-     * @throws IOException
-     */
-    public static void solve(Data data, AnonymizationAlgorithm algorithm, boolean printVerbose) throws IOException {
-     
-        // Release
-        data.getHandle().release();
-        
-        // Create an instance of the anonymizer
-        ARXAnonymizer anonymizer = new ARXAnonymizer();
-
-        // Create config
-        ARXConfiguration config = ARXConfiguration.create();
-        config.addPrivacyModel(new KAnonymity(2));
-        config.setSuppressionLimit(1d);
-        config.setHeuristicSearchStepLimit(10000);
-        config.setAlgorithm(algorithm);
-        ARXResult result = anonymizer.anonymize(data, config);
-        
-        // Obtain lattice
-        ARXLattice lattice = result.getLattice();
-
-        // Obtain optimal data representations
-        DataHandle optimal = result.getOutput();
-
-        if (printVerbose) {
-            // Obtain top and bottom representation
-            ARXNode topNode = lattice.getTop();
-            ARXNode bottomNode = lattice.getBottom();
-            DataHandle top = result.getOutput(topNode);
-            DataHandle bottom = result.getOutput(bottomNode);
-            
-            // Print input
-            System.out.println(String.format(" - Input data (Granularity: %,.3f):", data.getHandle().getStatistics().getQualityStatistics().getGranularity().getArithmeticMean()));
-            printHandle(data.getHandle());
-
-            // Print top and bottom
-            System.out.println(String.format("\n - Top node data (Granularity: %,.3f):", top.getStatistics().getQualityStatistics().getGranularity().getArithmeticMean()));
-            printHandle(top);
-
-            System.out.println(String.format("\n - Bottom node data (Granularity: %,.3f):", bottom.getStatistics().getQualityStatistics().getGranularity().getArithmeticMean()));
-            printHandle(bottom);
-        }
-        
-        // Calculate granularity of optimal result
-        double granularity = optimal.getStatistics().getQualityStatistics().getGranularity().getArithmeticMean();
-        
-        // Print optimal result
-        System.out.println(String.format("\n - Optimal output data for %s (Granularity: %,.3f):", algorithm, granularity));
-        printHandle(optimal);
-    }
-        
-    /**
-     * Creates a high-dimensional dataset.
-     * 
-     * @param attributeRepetition Defines how often the 3 base attributes (age, gender, zipcode) are repeated.
-     * @return
-     */
-    public static Data createData(int attributeRepetition) {
-        // Create a dataset with 3*attributeRepetition columns
-        DefaultData data = Data.create();
-
-        // Header
-        String[] row = new String[3 * attributeRepetition];
-        for (int i = 0; i < attributeRepetition; i++) {
-            row[i * 3 + 0] = "age-" + i;
-            row[i * 3 + 1] = "gender-" + i;
-            row[i * 3 + 2] = "zipcode-" + i;
-        }
-        data.add(row);
-
-        // Row 1
-        row = new String[3 * attributeRepetition];
-        for (int i = 0; i < attributeRepetition; i++) {
-            row[i * 3 + 0] = "34";
-            row[i * 3 + 1] = "male";
-            row[i * 3 + 2] = "81667";
-        }
-        data.add(row);
-
-        // Row 2
-        row = new String[3 * attributeRepetition];
-        for (int i = 0; i < attributeRepetition; i++) {
-            row[i * 3 + 0] = "45";
-            row[i * 3 + 1] = "female";
-            row[i * 3 + 2] = "81675";
-        }
-        data.add(row);
-
-        // Row 3
-        row = new String[3 * attributeRepetition];
-        for (int i = 0; i < attributeRepetition; i++) {
-            row[i * 3 + 0] = "66";
-            row[i * 3 + 1] = "male";
-            row[i * 3 + 2] = "81925";
-        }
-        data.add(row);
-
-        // Row 4
-        row = new String[3 * attributeRepetition];
-        for (int i = 0; i < attributeRepetition; i++) {
-            row[i * 3 + 0] = "70";
-            row[i * 3 + 1] = "female";
-            row[i * 3 + 2] = "81931";
-        }
-        data.add(row);
-
-        // Row 5
-        row = new String[3 * attributeRepetition];
-        for (int i = 0; i < attributeRepetition; i++) {
-            row[i * 3 + 0] = "34";
-            row[i * 3 + 1] = "female";
-            row[i * 3 + 2] = "81931";
-        }
-        data.add(row);
-
-        // Row 6
-        row = new String[3 * attributeRepetition];
-        for (int i = 0; i < attributeRepetition; i++) {
-            row[i * 3 + 0] = "70";
-            row[i * 3 + 1] = "male";
-            row[i * 3 + 2] = "81931";
-        }
-        data.add(row);
-
-        // Row 7
-        row = new String[3 * attributeRepetition];
-        for (int i = 0; i < attributeRepetition; i++) {
-            row[i * 3 + 0] = "45";
-            row[i * 3 + 1] = "male";
-            row[i * 3 + 2] = "81931";
-        }
-        data.add(row);
-
-        // Define hierarchies
-        DefaultHierarchy age = Hierarchy.create();
-        age.add("34", "<50", "*");
-        age.add("45", "<50", "*");
-        age.add("66", ">=50", "*");
-        age.add("70", ">=50", "*");
-
-        DefaultHierarchy gender = Hierarchy.create();
-        gender.add("male", "*");
-        gender.add("female", "*");
-
-        // Only excerpts for readability
-        DefaultHierarchy zipcode = Hierarchy.create();
-        zipcode.add("81667", "8166*", "816**", "81***", "8****", "*****");
-        zipcode.add("81675", "8167*", "816**", "81***", "8****", "*****");
-        zipcode.add("81925", "8192*", "819**", "81***", "8****", "*****");
-        zipcode.add("81931", "8193*", "819**", "81***", "8****", "*****");
-
-        // Assign hierarchies
-        for (int i = 0; i < attributeRepetition; i++) {
-            data.getDefinition().setAttributeType("age-" + i, age);
-            data.getDefinition().setAttributeType("gender-" + i, gender);
-            data.getDefinition().setAttributeType("zipcode-" + i, zipcode);
-        }
-
-<<<<<<< HEAD
-        // Create an instance of the anonymizer
-        ARXAnonymizer anonymizer = new ARXAnonymizer();
-
-        // Create config
-        ARXConfiguration config = ARXConfiguration.create();
-        config.addPrivacyModel(new KAnonymity(2));
-        config.setSuppressionLimit(1d);
-        config.setHeuristicSearchStepLimit(1000);
-        config.setHeuristicSearchEnabled(true);
-        ARXResult result = anonymizer.anonymize(data, config);
-
-        // Obtain results
-        ARXLattice lattice = result.getLattice();
-        ARXNode topNode = lattice.getTop();
-        ARXNode bottomNode = lattice.getBottom();
-
-        // Obtain various data representations
-        DataHandle optimal = result.getOutput();
-        DataHandle top = result.getOutput(topNode);
-        DataHandle bottom = result.getOutput(bottomNode);
-
-        // Print input
-        System.out.println(" - Input data:");
-        printHandle(data.getHandle());
-
-        // Print results
-        System.out.println(" - Top node data:");
-        printHandle(top);
-
-        System.out.println(" - Bottom node data:");
-        printHandle(bottom);
-
-        System.out.println(" - Optimal data:");
-        printHandle(optimal);
-=======
-        return data;
->>>>>>> bde67bac
-    }
-}
+/*
+ * ARX: Powerful Data Anonymization
+ * Copyright 2012 - 2021 Fabian Prasser and contributors
+ * 
+ * Licensed under the Apache License, Version 2.0 (the "License");
+ * you may not use this file except in compliance with the License.
+ * You may obtain a copy of the License at
+ * 
+ * http://www.apache.org/licenses/LICENSE-2.0
+ * 
+ * Unless required by applicable law or agreed to in writing, software
+ * distributed under the License is distributed on an "AS IS" BASIS,
+ * WITHOUT WARRANTIES OR CONDITIONS OF ANY KIND, either express or implied.
+ * See the License for the specific language governing permissions and
+ * limitations under the License.
+ */
+
+package org.deidentifier.arx.examples;
+
+import java.io.IOException;
+
+import org.deidentifier.arx.ARXAnonymizer;
+import org.deidentifier.arx.ARXConfiguration;
+import org.deidentifier.arx.ARXLattice;
+import org.deidentifier.arx.ARXLattice.ARXNode;
+import org.deidentifier.arx.ARXResult;
+import org.deidentifier.arx.AttributeType.Hierarchy;
+import org.deidentifier.arx.AttributeType.Hierarchy.DefaultHierarchy;
+import org.deidentifier.arx.Data;
+import org.deidentifier.arx.Data.DefaultData;
+import org.deidentifier.arx.DataHandle;
+import org.deidentifier.arx.ARXConfiguration.AnonymizationAlgorithm;
+import org.deidentifier.arx.criteria.KAnonymity;
+
+/**
+ * This class implements an example of processing high-dimensional data
+ *
+ * @author Fabian Prasser
+ * @author Florian Kohlmayer
+ */
+public class Example60 extends Example {
+
+    /**
+     * Entry point.
+     * 
+     * @param args
+     *            the arguments
+     */
+    public static void main(String[] args) throws IOException {
+        
+        // Create a dataset
+        int attributeRepetition = 50;
+        Data data = createData(attributeRepetition);
+        
+        // Run top-down search
+        solve(data, AnonymizationAlgorithm.BEST_EFFORT_TOP_DOWN, true);
+        
+        // Run bottom-up search
+        solve(data, AnonymizationAlgorithm.BEST_EFFORT_BOTTOM_UP, false);
+        
+        // Run genetic search
+        solve(data, AnonymizationAlgorithm.BEST_EFFORT_GENETIC, false);
+    }
+    
+    /**
+     * Anonymize the dataset with k-Anonymity (k=2).
+     * 
+     * @param data
+     * @param algorithm
+     * @param printVerbose
+     * @throws IOException
+     */
+    public static void solve(Data data, AnonymizationAlgorithm algorithm, boolean printVerbose) throws IOException {
+     
+        // Release
+        data.getHandle().release();
+        
+        // Create an instance of the anonymizer
+        ARXAnonymizer anonymizer = new ARXAnonymizer();
+
+        // Create config
+        ARXConfiguration config = ARXConfiguration.create();
+        config.addPrivacyModel(new KAnonymity(2));
+        config.setSuppressionLimit(1d);
+        config.setHeuristicSearchStepLimit(10000);
+        config.setAlgorithm(algorithm);
+        ARXResult result = anonymizer.anonymize(data, config);
+        
+        // Obtain lattice
+        ARXLattice lattice = result.getLattice();
+
+        // Obtain optimal data representations
+        DataHandle optimal = result.getOutput();
+
+        if (printVerbose) {
+            // Obtain top and bottom representation
+            ARXNode topNode = lattice.getTop();
+            ARXNode bottomNode = lattice.getBottom();
+            DataHandle top = result.getOutput(topNode);
+            DataHandle bottom = result.getOutput(bottomNode);
+            
+            // Print input
+            System.out.println(String.format(" - Input data (Granularity: %,.3f):", data.getHandle().getStatistics().getQualityStatistics().getGranularity().getArithmeticMean()));
+            printHandle(data.getHandle());
+
+            // Print top and bottom
+            System.out.println(String.format("\n - Top node data (Granularity: %,.3f):", top.getStatistics().getQualityStatistics().getGranularity().getArithmeticMean()));
+            printHandle(top);
+
+            System.out.println(String.format("\n - Bottom node data (Granularity: %,.3f):", bottom.getStatistics().getQualityStatistics().getGranularity().getArithmeticMean()));
+            printHandle(bottom);
+        }
+        
+        // Calculate granularity of optimal result
+        double granularity = optimal.getStatistics().getQualityStatistics().getGranularity().getArithmeticMean();
+        
+        // Print optimal result
+        System.out.println(String.format("\n - Optimal output data for %s (Granularity: %,.3f):", algorithm, granularity));
+        printHandle(optimal);
+    }
+        
+    /**
+     * Creates a high-dimensional dataset.
+     * 
+     * @param attributeRepetition Defines how often the 3 base attributes (age, gender, zipcode) are repeated.
+     * @return
+     */
+    public static Data createData(int attributeRepetition) {
+        // Create a dataset with 3*attributeRepetition columns
+        DefaultData data = Data.create();
+
+        // Header
+        String[] row = new String[3 * attributeRepetition];
+        for (int i = 0; i < attributeRepetition; i++) {
+            row[i * 3 + 0] = "age-" + i;
+            row[i * 3 + 1] = "gender-" + i;
+            row[i * 3 + 2] = "zipcode-" + i;
+        }
+        data.add(row);
+
+        // Row 1
+        row = new String[3 * attributeRepetition];
+        for (int i = 0; i < attributeRepetition; i++) {
+            row[i * 3 + 0] = "34";
+            row[i * 3 + 1] = "male";
+            row[i * 3 + 2] = "81667";
+        }
+        data.add(row);
+
+        // Row 2
+        row = new String[3 * attributeRepetition];
+        for (int i = 0; i < attributeRepetition; i++) {
+            row[i * 3 + 0] = "45";
+            row[i * 3 + 1] = "female";
+            row[i * 3 + 2] = "81675";
+        }
+        data.add(row);
+
+        // Row 3
+        row = new String[3 * attributeRepetition];
+        for (int i = 0; i < attributeRepetition; i++) {
+            row[i * 3 + 0] = "66";
+            row[i * 3 + 1] = "male";
+            row[i * 3 + 2] = "81925";
+        }
+        data.add(row);
+
+        // Row 4
+        row = new String[3 * attributeRepetition];
+        for (int i = 0; i < attributeRepetition; i++) {
+            row[i * 3 + 0] = "70";
+            row[i * 3 + 1] = "female";
+            row[i * 3 + 2] = "81931";
+        }
+        data.add(row);
+
+        // Row 5
+        row = new String[3 * attributeRepetition];
+        for (int i = 0; i < attributeRepetition; i++) {
+            row[i * 3 + 0] = "34";
+            row[i * 3 + 1] = "female";
+            row[i * 3 + 2] = "81931";
+        }
+        data.add(row);
+
+        // Row 6
+        row = new String[3 * attributeRepetition];
+        for (int i = 0; i < attributeRepetition; i++) {
+            row[i * 3 + 0] = "70";
+            row[i * 3 + 1] = "male";
+            row[i * 3 + 2] = "81931";
+        }
+        data.add(row);
+
+        // Row 7
+        row = new String[3 * attributeRepetition];
+        for (int i = 0; i < attributeRepetition; i++) {
+            row[i * 3 + 0] = "45";
+            row[i * 3 + 1] = "male";
+            row[i * 3 + 2] = "81931";
+        }
+        data.add(row);
+
+        // Define hierarchies
+        DefaultHierarchy age = Hierarchy.create();
+        age.add("34", "<50", "*");
+        age.add("45", "<50", "*");
+        age.add("66", ">=50", "*");
+        age.add("70", ">=50", "*");
+
+        DefaultHierarchy gender = Hierarchy.create();
+        gender.add("male", "*");
+        gender.add("female", "*");
+
+        // Only excerpts for readability
+        DefaultHierarchy zipcode = Hierarchy.create();
+        zipcode.add("81667", "8166*", "816**", "81***", "8****", "*****");
+        zipcode.add("81675", "8167*", "816**", "81***", "8****", "*****");
+        zipcode.add("81925", "8192*", "819**", "81***", "8****", "*****");
+        zipcode.add("81931", "8193*", "819**", "81***", "8****", "*****");
+
+        // Assign hierarchies
+        for (int i = 0; i < attributeRepetition; i++) {
+            data.getDefinition().setAttributeType("age-" + i, age);
+            data.getDefinition().setAttributeType("gender-" + i, gender);
+            data.getDefinition().setAttributeType("zipcode-" + i, zipcode);
+        }
+
+        return data;
+    }
+}