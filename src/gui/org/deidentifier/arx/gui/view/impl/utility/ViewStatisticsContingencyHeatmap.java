--- conflicted
+++ resolved
@@ -21,11 +21,8 @@
 import org.deidentifier.arx.gui.model.ModelEvent.ModelPart;
 import org.deidentifier.arx.gui.view.impl.common.async.AnalysisContext;
 import org.eclipse.swt.SWT;
-<<<<<<< HEAD
-=======
 import org.eclipse.swt.events.DisposeEvent;
 import org.eclipse.swt.events.DisposeListener;
->>>>>>> c0ad0120
 import org.eclipse.swt.events.SelectionAdapter;
 import org.eclipse.swt.events.SelectionEvent;
 import org.eclipse.swt.graphics.Font;
@@ -85,9 +82,6 @@
             FontData[] fd = font.getFontData();
             if (fd != null && fd.length>0){
                 fd[0].setHeight(8);
-<<<<<<< HEAD
-                jhc.setFont(new Font(jhc.getDisplay(), fd[0]));
-=======
                 final Font _font = new Font(jhc.getDisplay(), fd[0]);
                 jhc.setFont(_font);
                 parent.addDisposeListener(new DisposeListener(){
@@ -97,7 +91,6 @@
                         }
                     }
                 });
->>>>>>> c0ad0120
             }
         }
         
