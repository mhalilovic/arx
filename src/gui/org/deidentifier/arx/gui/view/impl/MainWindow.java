/*
 * ARX: Powerful Data Anonymization
 * Copyright 2012 - 2017 Fabian Prasser, Florian Kohlmayer and contributors
 * 
 * Licensed under the Apache License, Version 2.0 (the "License");
 * you may not use this file except in compliance with the License.
 * You may obtain a copy of the License at
 * 
 * http://www.apache.org/licenses/LICENSE-2.0
 * 
 * Unless required by applicable law or agreed to in writing, software
 * distributed under the License is distributed on an "AS IS" BASIS,
 * WITHOUT WARRANTIES OR CONDITIONS OF ANY KIND, either express or implied.
 * See the License for the specific language governing permissions and
 * limitations under the License.
 */

package org.deidentifier.arx.gui.view.impl;

import java.io.File;
import java.io.PrintWriter;
import java.io.StringWriter;
import java.nio.charset.Charset;
import java.util.ArrayList;
import java.util.Collection;
import java.util.Collections;
import java.util.HashMap;
import java.util.HashSet;
import java.util.List;
import java.util.Locale;
import java.util.Map;
import java.util.Set;

import org.apache.commons.math3.util.Pair;
import org.deidentifier.arx.ARXClassificationConfiguration;
import org.deidentifier.arx.Data;
import org.deidentifier.arx.DataHandle;
import org.deidentifier.arx.DataType;
import org.deidentifier.arx.DataType.DataTypeDescription;
import org.deidentifier.arx.gui.Controller;
import org.deidentifier.arx.gui.model.Model;
import org.deidentifier.arx.gui.model.Model.Perspective;
import org.deidentifier.arx.gui.model.ModelAuditTrailEntry;
import org.deidentifier.arx.gui.model.ModelCriterion;
import org.deidentifier.arx.gui.model.ModelEvent;
import org.deidentifier.arx.gui.model.ModelEvent.ModelPart;
import org.deidentifier.arx.gui.model.ModelExplicitCriterion;
import org.deidentifier.arx.gui.resources.Charsets;
import org.deidentifier.arx.gui.resources.Resources;
import org.deidentifier.arx.gui.view.SWTUtil;
import org.deidentifier.arx.gui.view.def.IValidator;
import org.deidentifier.arx.gui.view.def.IView;
import org.deidentifier.arx.gui.view.impl.common.ComponentTitledFolder;
import org.deidentifier.arx.gui.view.impl.define.LayoutDefinition;
import org.deidentifier.arx.gui.view.impl.explore.LayoutExplore;
import org.deidentifier.arx.gui.view.impl.menu.DialogAbout;
import org.deidentifier.arx.gui.view.impl.menu.DialogAuditTrail;
import org.deidentifier.arx.gui.view.impl.menu.DialogClassificationConfiguration;
import org.deidentifier.arx.gui.view.impl.menu.DialogComboDoubleSelection;
import org.deidentifier.arx.gui.view.impl.menu.DialogComboSelection;
import org.deidentifier.arx.gui.view.impl.menu.DialogCriterionSelection;
import org.deidentifier.arx.gui.view.impl.menu.DialogCriterionUpdate;
import org.deidentifier.arx.gui.view.impl.menu.DialogDebug;
import org.deidentifier.arx.gui.view.impl.menu.DialogError;
import org.deidentifier.arx.gui.view.impl.menu.DialogFindReplace;
import org.deidentifier.arx.gui.view.impl.menu.DialogHelp;
import org.deidentifier.arx.gui.view.impl.menu.DialogLocalAnonymization;
import org.deidentifier.arx.gui.view.impl.menu.DialogMultiSelection;
import org.deidentifier.arx.gui.view.impl.menu.DialogOrderSelection;
import org.deidentifier.arx.gui.view.impl.menu.DialogQuery;
import org.deidentifier.arx.gui.view.impl.menu.DialogQueryResult;
import org.deidentifier.arx.gui.view.impl.menu.DialogTopBottomCoding;
import org.deidentifier.arx.gui.view.impl.risk.LayoutRisks;
import org.deidentifier.arx.gui.view.impl.utility.LayoutUtility;
import org.deidentifier.arx.gui.worker.Worker;
import org.eclipse.jface.dialogs.IInputValidator;
import org.eclipse.jface.dialogs.InputDialog;
import org.eclipse.jface.dialogs.MessageDialog;
import org.eclipse.jface.dialogs.ProgressMonitorDialog;
import org.eclipse.jface.window.Window;
import org.eclipse.swt.SWT;
import org.eclipse.swt.events.PaintEvent;
import org.eclipse.swt.events.PaintListener;
import org.eclipse.swt.events.SelectionAdapter;
import org.eclipse.swt.events.SelectionEvent;
import org.eclipse.swt.widgets.Composite;
import org.eclipse.swt.widgets.Display;
import org.eclipse.swt.widgets.Event;
import org.eclipse.swt.widgets.FileDialog;
import org.eclipse.swt.widgets.Listener;
import org.eclipse.swt.widgets.Monitor;
import org.eclipse.swt.widgets.Shell;

/**
 * This class implements the global application window.
 *
 * @author Fabian Prasser
 */
public class MainWindow implements IView {

    /** Controller */
    private final Controller            controller;

    /** View */
    private final Display               display;
    /** View */
    private final Shell                 shell;
    /** View */
    private final AbstractMenu          menu;
    /** View */
    private final ComponentTitledFolder root;
    /** View */
    private final LayoutExplore         layoutExplore;

    /**
     * Creates a new instance.
     *
     * @param display
     * @param monitor
     */
    public MainWindow(Display display, Monitor monitor) {

        // Init
        this.display = display;
        this.shell = new Shell(display);

        // Build controller
        controller = new Controller(this);
        controller.addListener(ModelPart.MODEL, this);

        // Style
        shell.setImages(Resources.getIconSet(display));
        shell.setText(Resources.getMessage("MainWindow.0")); //$NON-NLS-1$
        shell.setMinimumSize(800, 600);

        // Center
        SWTUtil.center(shell, monitor);
        
        // Maximize
        shell.setMaximized(true);
        
        // Close listener
        shell.addListener(SWT.Close, new Listener() {
            @Override
            public void handleEvent(final Event event) {
                controller.actionMenuFileExit();
                event.doit = false;
            }
        });

        // Build menu
        List<MainMenuItem> items = getMenu();
        menu = new MainMenu(shell, controller, items);
        new MainToolBar(shell, controller, items);

        // Create shell
        shell.setLayout(SWTUtil.createGridLayout(1));

        // Create the tab folder
        Map<Composite, String> helpids = new HashMap<Composite, String>();
        root = new ComponentTitledFolder(shell, controller, null, "id-70", helpids); //$NON-NLS-1$
        root.setLayoutData(SWTUtil.createFillGridData());

        // Create the subviews
        Composite item1 = root.createItem(Resources.getMessage("MainWindow.2"), controller.getResources().getManagedImage("perspective_define.png")); //$NON-NLS-1$ //$NON-NLS-2$
        helpids.put(item1, "id-3"); //$NON-NLS-1$
        new LayoutDefinition(item1, controller);
        Composite item2 = root.createItem(Resources.getMessage("MainWindow.3"), controller.getResources().getManagedImage("perspective_explore.png")); //$NON-NLS-1$ //$NON-NLS-2$
        helpids.put(item2, "id-4"); //$NON-NLS-1$
        this.layoutExplore = new LayoutExplore(item2, controller);
        Composite item3 = root.createItem(Resources.getMessage("MainWindow.1"), controller.getResources().getManagedImage("perspective_analyze.png")); //$NON-NLS-1$ //$NON-NLS-2$
        helpids.put(item3, "help.utility.overview"); //$NON-NLS-1$
        new LayoutUtility(item3, controller);
        Composite item4 = root.createItem(Resources.getMessage("MainWindow.4"), controller.getResources().getManagedImage("perspective_risk.png")); //$NON-NLS-1$ //$NON-NLS-2$
        helpids.put(item4, "help.risk.overview"); //$NON-NLS-1$
        new LayoutRisks(item4, controller);

        // Hack to update visualizations
        root.addSelectionListener(new SelectionAdapter(){
            @Override
            public void widgetSelected(SelectionEvent arg0) {
                switch (root.getSelectionIndex()) {
                    case 0: 
                        controller.getModel().setPerspective(Perspective.CONFIGURATION);
                        break;
                    case 1: 
                        controller.getModel().setPerspective(Perspective.EXPLORATION);
                        break;
                    case 2: 
                        controller.getModel().setPerspective(Perspective.ANALYSIS);
                        break;
                    case 3: 
                        controller.getModel().setPerspective(Perspective.RISK);
                        break;
                }
                controller.update(new ModelEvent(this, ModelPart.SELECTED_UTILITY_VISUALIZATION, null));
                controller.update(new ModelEvent(this, ModelPart.SELECTED_PERSPECTIVE, controller.getModel().getPerspective()));
            }
        });
        
        // Now reset and disable
        controller.reset();
    }

    @Override
    public void dispose() {
        controller.removeListener(this);
    }

    /**
     * Returns the controller.
     *
     * @return
     */
    public Controller getController() {
        return this.controller;
    }

    /**
     * Returns the shell.
     *
     * @return
     */
    public Shell getShell() {
        return shell;
    }

    /**
     * Is this shell disposed.
     *
     * @return
     */
    public boolean isDisposed() {
        return this.shell.isDisposed();
    }

    /**
     * Executes the given runnable on show.
     *
     * @param runnable
     */
    public void onShow(final Runnable runnable){
        
        // Using a paint listener is a hack to reliably determine when the shell is visible
        shell.addPaintListener(new PaintListener(){
            @Override
            public void paintControl(PaintEvent arg0) {
                shell.removePaintListener(this);
                display.timerExec(200, runnable);
            }
        });
    }

    /**
     * Resets the GUI.
     */
    public void reset() {
        root.setSelection(0);
        root.setEnabled(false);
    }

    /**
     * Main SWT event loop.
     */
    public void show() {
        shell.open();
    }

    /**
     * Shows an about dialog.
     */
    public void showAboutDialog() {
        final DialogAbout dialog = new DialogAbout(shell, controller);
        dialog.create();
        dialog.open();
    }
    
    /**
     * Shows a dialog for selecting privacy criteria.
     *
     * @param criteria
     * @return
     */
    public ModelCriterion showAddCriterionDialog(Model model,
                                                 List<ModelCriterion> criteria) {

        // Dialog
        final DialogCriterionUpdate dialog = new DialogCriterionUpdate(controller, shell, criteria, model, true);
        dialog.create();
        if (dialog.open() != Window.OK) {
            return null;
        } else {
            return dialog.getCriterion();
        }
    }

    /**
     * Shows the audit trail
     */
    public void showAuditTrail(List<ModelAuditTrailEntry> auditTrail) {
        DialogAuditTrail dialog = new DialogAuditTrail(shell, auditTrail);
        dialog.create();
        dialog.open();
    }
    /**
     * Shows an input dialog for selecting a charset.
     *
     * @param shell
     * @return
     */
    public Charset showCharsetInputDialog(final Shell shell) {

        // Validator
        final IInputValidator validator = new IInputValidator() {
            @Override
            public String isValid(final String arg0) {
                return null;
            }
        };

        // Extract list of formats
        List<String> charsets = new ArrayList<String>();
        for (String charset : Charsets.getNamesOfAvailableCharsets()) {
            charsets.add(charset);
        }

        // Open dialog
        final DialogComboSelection dlg = new DialogComboSelection(shell, Resources.getMessage("MainWindow.19"), //$NON-NLS-1$
                                                                  Resources.getMessage("MainWindow.20"), //$NON-NLS-1$
                                                                  charsets.toArray(new String[] {}),
                                                                  Charsets.getNameOfDefaultCharset(),
                                                                  validator);

        // Return value
        if (dlg.open() == Window.OK) {
            return Charsets.getCharsetForName(dlg.getValue());
        } else {
            return null;
        }
    }
    
    /**
     * Shows a preference dialog for editing parameter values of classification
     * configurations.
     * @param config 
     * 
     * @param model
     */
    public ARXClassificationConfiguration<?> showClassificationConfigurationDialog(ARXClassificationConfiguration<?> config) {
        DialogClassificationConfiguration dialog = new DialogClassificationConfiguration(shell, config);
        dialog.open();
        return dialog.getResult();
    }

    /**
     * Shows a dialog for configuring privacy criteria.
     *
     * @param criteria
     * @param criterion 
     * @return
     */
    public void showConfigureCriterionDialog(Model model, List<ModelCriterion> criteria, ModelCriterion criterion) {
        DialogCriterionUpdate dialog = new DialogCriterionUpdate(controller, shell, criteria, model, false, criterion);
        dialog.create();
        dialog.open();
    }
    
    /**
     * Shows a debug dialog.
     */
    public void showDebugDialog() {
        final DialogDebug dialog = new DialogDebug(shell, controller);
        dialog.create();
        dialog.open();
    }

    /**
     * Shows an error dialog.
     *
     * @param shell
     * @param message
     * @param text
     */
    public void showErrorDialog(final Shell shell, final String message, final String text) {
        DialogError dialog = new DialogError(shell, controller, message, text);
        dialog.create();
        dialog.open();
    }

    /**
     * Shows an error dialog.
     *
     * @param shell
     * @param message
     * @param throwable
     */
    public void showErrorDialog(final Shell shell, final String message, final Throwable throwable) {
        StringWriter sw = new StringWriter();
        PrintWriter pw = new PrintWriter(sw);
        if (throwable != null) throwable.printStackTrace(pw);
        final String trace = sw.toString();
        showErrorDialog(shell, message, trace);
    }

    /**
     * Shows an error dialog.
     *
     * @param message
     * @param throwable
     */
    public void showErrorDialog(final String message, final Throwable throwable) {
        showErrorDialog(this.shell, message, throwable);
    }
    
    /**
     * Shows a find & replace dialog
     * @param handle
     * @param column
     * @return A pair containing the string to be found and the string with which it is to be replaced,
     *         <code>null</code> if cancel was pressed.
     */
    public Pair<String, String> showFindReplaceDialog(Model model, DataHandle handle, int column) {
        DialogFindReplace dialog = new DialogFindReplace(shell, model, handle, column);
        dialog.create();
        dialog.open();
        return dialog.getValue();
    }

    /**
     * Shows an input dialog for selecting formats string for data types.
     *
     * @param shell
     * @param header
     * @param text
     * @param preselected Preselected format string, can be null
     * @param locale The current locale
     * @param description
     * @param values
     * @return
     */
    public String[] showFormatInputDialog(final Shell shell, final String header, final String text, final String preselected, final Locale locale, final DataTypeDescription<?> description, final Collection<String> values) {
        
        // Check
        if (!description.hasFormat()) {
            throw new RuntimeException(Resources.getMessage("MainWindow.6")); //$NON-NLS-1$
        }

        // Init
        final String DEFAULT = Resources.getMessage("MainWindow.7"); //$NON-NLS-1$
        
        // Validator
        final IValidator<String[]> validator = new IValidator<String[]>() {
            @Override
            public String isValid(final String[] state) {
                DataType<?> type;
                try {
                    if (state[0].equals(DEFAULT) || state[1] == null) {
                        type = description.newInstance();
                    } else {
                        type = description.newInstance(state[0], getLocale(state[1]));
                    }
                } catch (final Exception e) {
                    return Resources.getMessage("MainWindow.11"); //$NON-NLS-1$
                }
                for (final String value : values) {
                    if (!type.isValid(value)) {
                        return Resources.getMessage("MainWindow.13"); //$NON-NLS-1$
                    }
                }
                return null;
            }
        };

        // Try to find a valid formatter
        String initial1 = ""; //$NON-NLS-1$
        String initial2 = locale == null ? "" : locale.getLanguage().toUpperCase();
        if (preselected != null && validator.isValid(new String[]{preselected, initial2}) == null) {
            initial1 = preselected;
        } else if (validator.isValid(new String[]{DEFAULT, initial2}) == null) {
            initial1 = DEFAULT;
        } else {
            for (final String format : description.getExampleFormats()) {
                if (validator.isValid(new String[]{format, initial2}) == null) {
                    initial1 = format;
                    break;
                }
            }
        }
        // Extract list of formats
        List<String> formats = new ArrayList<String>();
        formats.add(DEFAULT);
        formats.addAll(description.getExampleFormats());
        
        // Extract list of locales
        Set<String> set = new HashSet<String>();
        for (Locale _locale : Locale.getAvailableLocales()) {
            set.add(_locale.getLanguage().toUpperCase());
        }
        List<String> locales = new ArrayList<>(set);
        Collections.sort(locales);

        // Create dialog
        DialogComboDoubleSelection dlg = new DialogComboDoubleSelection(shell, header, text, 
                                                                        formats.toArray(new String[] {}), initial1, 
                                                                        locales.toArray(new String[] {}), initial2,
                                                                        validator);

        // Open and return value
        if (dlg.open() == Window.OK) {
            return new String[]{dlg.getValue1(), dlg.getValue2()};
        } else {
            return null;
        }
    }
    
    /**
     * Shows a help dialog.
     *
     * @param id
     */
    public void showHelpDialog(String id) {
    	try {
    	    DialogHelp dialog = new DialogHelp(shell, controller, id);
    	    dialog.open();
    	} catch (Exception e) {
    		this.showErrorDialog(Resources.getMessage("MainWindow.12"), e); //$NON-NLS-1$
    	}
    }

    /**
     * Shows an info dialog.
     *
     * @param shell
     * @param header
     * @param text
     */
    public void showInfoDialog(final Shell shell, final String header, final String text) {
        MessageDialog.openInformation(getShell(), header, text);
    }

    /**
     * Shows an input dialog.
     *
     * @param shell
     * @param header
     * @param text
     * @param initial
     * @return
     */
    public String showInputDialog(final Shell shell, final String header, final String text, final String initial) {
        return showInputDialog(shell, header, text, initial, null);
    }

    /**
     * Shows an input dialog.
     *
     * @param shell
     * @param header
     * @param text
     * @param initial
     * @param validator
     * @return
     */
    public String showInputDialog(final Shell shell, final String header, final String text, final String initial, final IInputValidator validator) {
        final InputDialog dlg = new InputDialog(shell, header, text, initial, validator);
        if (dlg.open() == Window.OK) {
            return dlg.getValue();
        } else {
            return null;
        }
    }
    /**
     * Shows a dialog for local anonymization
     * @return Returns the parameters selected by the user. Returns a pair. 
     *         First: max. time per iteration. Second: min. records per iteration.
     */
    public Pair<Double, Double> showLocalAnonymizationDialog() {
        DialogLocalAnonymization dialog = new DialogLocalAnonymization(shell);
        dialog.create();
        dialog.open();
        return dialog.getResult();
    }

    /**
     * Shows a dialog that allows selecting multiple elements
     * @param shell
     * @param title
     * @param text
     * @param elements
     * @param selected
     * @return
     */
    public List<String> showMultiSelectionDialog(Shell shell,
                                                 String title,
                                                 String text,
                                                 List<String> elements,
                                                 List<String> selected) {

        // Open dialog
        DialogMultiSelection dlg = new DialogMultiSelection(shell, title, text, elements, selected);
        if (dlg.open() == Window.OK) {
            return dlg.getSelectedItems();
        } else {
            return null;
        }
    }

    /**
     * Shows a file open dialog.
     *
     * @param shell
     * @param filter
     * @return
     */
    public String showOpenFileDialog(final Shell shell, String filter) {
        final FileDialog dialog = new FileDialog(shell, SWT.OPEN);
        dialog.setFilterExtensions(new String[] { filter });
        dialog.setFilterIndex(0);
        String file = dialog.open();
        if (file == null) {
            return null;
        } else if (!new File(file).exists()) {
            showInfoDialog(shell, Resources.getMessage("MainWindow.5"), Resources.getMessage("MainWindow.14")); //$NON-NLS-1$ //$NON-NLS-2$
            return null;
        } else {
            return file;
        }
    }

    /**
     * Shows an input dialog for ordering data items.
     *
     * @param shell
     * @param header
     * @param text
     * @param type
     * @param locale
     * @param values
     * @return
     */
    public String[] showOrderValuesDialog(final Shell shell, final String header, final String text, final DataType<?> type, final Locale locale, final String[] values) {

        // Open dialog
        DialogOrderSelection dlg = new DialogOrderSelection(shell, values, type, locale, controller);
        if (dlg.open() == Window.OK) {
            return dlg.getResult();
        } else {
            return null;
        }
    }

    /**
     * Shows a progress dialog.
     *
     * @param text
     * @param worker
     */
    public void showProgressDialog(final String text, final Worker<?> worker) {
        try {
            new ProgressMonitorDialog(shell).run(true, true, worker);
        } catch (final Exception e) {
            worker.setError(e);
        }
    }

    /**
     * Shows a query dialog for selecting a research subset.
     *
     * @param query
     * @param data
     * @return
     */
    public DialogQueryResult showQueryDialog(String query, Data data) {

        // Dialog
        final DialogQuery dialog = new DialogQuery(data, shell, query);
        dialog.create();
        if (dialog.open() != Window.OK) {
            return null;
        } else {
            return dialog.getResult();
        }
    }

    /**
     * Shows a question dialog.
     *
     * @param shell
     * @param header
     * @param text
     * @return
     */
    public boolean showQuestionDialog(final Shell shell, final String header, final String text) {
        return MessageDialog.openQuestion(getShell(), header, text);
    }

    /**
     * Shows a file save dialog.
     *
     * @param shell
     * @param filter
     * @return
     */
    public String showSaveFileDialog(final Shell shell, String filter) {
        final FileDialog dialog = new FileDialog(shell, SWT.SAVE);
        dialog.setFilterExtensions(new String[] { filter });
        dialog.setFilterIndex(0);
        return dialog.open();
    }
    

    /**
     * Shows a dialog for selecting privacy criteria.
     *
     * @param criteria
     * @return
     */
    public ModelExplicitCriterion showSelectCriterionDialog(List<ModelExplicitCriterion> criteria) {

        // Dialog
        final DialogCriterionSelection dialog = new DialogCriterionSelection(controller, shell, criteria);
        dialog.create();
        if (dialog.open() != Window.OK) {
            return null;
        } else {
            return dialog.getCriterion();
        }
    }

    /**
     * Shows a top/bottom coding dialog
     * @param type
     * @return A pair containing the bottom value + inclusive and the top value + inclusive.
     *         Either bottom or top may be <code>null</code> if they have not been defined. The overall pair may be
     *         <code>null</code> if cancel was pressed.
     */
    public Pair<Pair<String, Boolean>, Pair<String, Boolean>> showTopBottomCodingDialog(DataType<?> type) {
        DialogTopBottomCoding dialog = new DialogTopBottomCoding(shell, type);
        dialog.create();
        dialog.open();
        return dialog.getValue();
    }
    
    @Override
    public void update(final ModelEvent event) {

        // Careful! In the main window, this is also called after editing the project properties
        if (event.part == ModelPart.MODEL) {
            final Model model = (Model) event.data;
            shell.setText(Resources.getMessage("MainWindow.0") + " - " + model.getName()); //$NON-NLS-1$ //$NON-NLS-2$
            root.setEnabled(true);
            menu.update(event);
        }
    }
    

    /**
     * Returns the local for the given isoLanguage
     * @param isoLanguage
     * @return
     */
    private Locale getLocale(String isoLanguage) {
        for (Locale locale : Locale.getAvailableLocales()) {
            if (locale.getLanguage().toUpperCase().equals(isoLanguage.toUpperCase())) {
                return locale;
            }
        }
        throw new IllegalStateException("Unknown locale");
    }
<<<<<<< HEAD


=======
    
>>>>>>> b71b232b
    /**
     * Creates the global menu
     * @return
     */
    private List<MainMenuItem> getMenu() {
        
        List<MainMenuItem> menu = new ArrayList<MainMenuItem>();

        menu.add(getMenuFile());
        menu.add(getMenuEdit());
        menu.add(getMenuView());
        menu.add(getMenuHelp());
        
        return menu;
    }

    /**
     * Creates the edit menu
     * @return
     */
    private MainMenuItem getMenuEdit() {
        
        List<MainMenuItem> items = new ArrayList<MainMenuItem>();
        
        items.add(new MainMenuItem(Resources.getMessage("MainMenu.21"), //$NON-NLS-1$
                                   controller.getResources().getManagedImage("edit_anonymize.png"), //$NON-NLS-1$
                                   true) {
            public void action(Controller controller) { controller.actionMenuEditAnonymize(false, false); }
            public boolean isEnabled(Model model) { 
                return model != null && model.getPerspective() == Perspective.CONFIGURATION;
            }
        });

        items.add(new MainMenuItem(Resources.getMessage("MainMenu.40"), //$NON-NLS-1$
                                   controller.getResources().getManagedImage("edit_anonymize_heuristic.png"), //$NON-NLS-1$
                                   true) {
            public void action(Controller controller) { controller.actionMenuEditAnonymize(true, false); }
            public boolean isEnabled(Model model) { 
                return model != null && model.getPerspective() == Perspective.CONFIGURATION;
            }
        });
        

        items.add(new MainMenuItem(Resources.getMessage("MainMenu.44"), //$NON-NLS-1$
                                   controller.getResources().getManagedImage("edit_anonymize_local.png"), //$NON-NLS-1$
                                   true) {
            public void action(Controller controller) { controller.actionMenuEditAnonymize(true, true); }
            public boolean isEnabled(Model model) { 
                return model != null && model.getPerspective() == Perspective.CONFIGURATION;
            }
        });

        items.add(new MainMenuSeparator());

        items.add(new MainMenuItem(Resources.getMessage("MainMenu.39"), //$NON-NLS-1$
                                   controller.getResources().getManagedImage("cross.png"), //$NON-NLS-1$
                                   true) {
            public void action(Controller controller) { controller.actionMenuEditReset(); }
            public boolean isEnabled(Model model) { 
                return model != null && model.getPerspective() == Perspective.CONFIGURATION;
            }
        });
        
        items.add(new MainMenuSeparator());

        items.add(new MainMenuItem(Resources.getMessage("MainMenu.41"), //$NON-NLS-1$
                                   controller.getResources().getManagedImage("edit_create_hierarchy.png"), //$NON-NLS-1$
                                   false) {
            public void action(Controller controller) { controller.actionMenuEditInitializeHierarchy(); }
            public boolean isEnabled(Model model) { 
                return model != null && model.getSelectedAttribute() != null && model.getPerspective() == Perspective.CONFIGURATION;
            }
        });

        items.add(new MainMenuItem(Resources.getMessage("MainMenu.42"), //$NON-NLS-1$
                                   controller.getResources().getManagedImage("edit_create_hierarchy.png"), //$NON-NLS-1$
                                   false) {
            public void action(Controller controller) { controller.actionMenuEditCreateTopBottomCodingHierarchy(); }
            public boolean isEnabled(Model model) { 
                return model != null && model.getSelectedAttribute() != null && model.getPerspective() == Perspective.CONFIGURATION;
            }
        });
        
        items.add(new MainMenuItem(Resources.getMessage("MainMenu.23"), //$NON-NLS-1$
                                   controller.getResources().getManagedImage("edit_create_hierarchy.png"), //$NON-NLS-1$
                                   true) {
            public void action(Controller controller) { controller.actionMenuEditCreateHierarchy(); }
            public boolean isEnabled(Model model) { 
                return model != null && model.getSelectedAttribute() != null && model.getPerspective() == Perspective.CONFIGURATION;
            }
        });

        items.add(new MainMenuSeparator());

        items.add(new MainMenuItem(Resources.getMessage("MainMenu.30"), //$NON-NLS-1$
                                   controller.getResources().getManagedImage("edit_find_replace.png"), //$NON-NLS-1$
                                   false) {
            public void action(Controller controller) { controller.actionMenuEditFindReplace(); }
            public boolean isEnabled(Model model) { 
                return model != null && model.getSelectedAttribute() != null && model.getPerspective() == Perspective.CONFIGURATION;
            }
        });
        
        items.add(new MainMenuItem(Resources.getMessage("MainMenu.31"), //$NON-NLS-1$
                                   controller.getResources().getManagedImage("edit_audit_trail.png"), //$NON-NLS-1$
                                   false) {
            public void action(Controller controller) { controller.actionShowAuditTrail(); }
            public boolean isEnabled(Model model) { 
                return model != null;
            }
        });

        items.add(new MainMenuSeparator());

        List<MainMenuItem> subset = new ArrayList<MainMenuItem>();

        subset.add(new MainMenuItem(Resources.getMessage("SubsetDefinitionView.1"), //$NON-NLS-1$
                                   controller.getResources().getManagedImage("page_white.png"), //$NON-NLS-1$
                                   false) {
            public void action(Controller controller) { controller.actionSubsetNone(); }
            public boolean isEnabled(Model model) { 
                return model != null && model.getInputConfig() != null && model.getInputConfig().getInput() != null;
            }
        });
        
        subset.add(new MainMenuItem(Resources.getMessage("SubsetDefinitionView.2"), //$NON-NLS-1$
                                   controller.getResources().getManagedImage("page_white_text.png"), //$NON-NLS-1$
                                   false) {
            public void action(Controller controller) { controller.actionSubsetAll(); }
            public boolean isEnabled(Model model) { 
                return model != null && model.getInputConfig() != null && model.getInputConfig().getInput() != null;
            }
        });
        
        subset.add(new MainMenuItem(Resources.getMessage("SubsetDefinitionView.3"), //$NON-NLS-1$
                                   controller.getResources().getManagedImage("disk.png"), //$NON-NLS-1$
                                   false) {
            public void action(Controller controller) { controller.actionSubsetFile(); }
            public boolean isEnabled(Model model) { 
                return model != null && model.getInputConfig() != null && model.getInputConfig().getInput() != null;
            }
        });
        
        subset.add(new MainMenuItem(Resources.getMessage("SubsetDefinitionView.4"), //$NON-NLS-1$
                                   controller.getResources().getManagedImage("find.png"), //$NON-NLS-1$
                                   false) {
            public void action(Controller controller) { controller.actionSubsetQuery(); }
            public boolean isEnabled(Model model) { 
                return model != null && model.getInputConfig() != null && model.getInputConfig().getInput() != null;
            }
        });

        items.add(new MainMenuGroup(Resources.getMessage("MainMenu.35"), subset) { //$NON-NLS-1$
            public boolean isEnabled(Model model) {
                return model != null && model.getInputConfig() != null && model.getInputConfig().getInput() != null;
            }  
        });

        items.add(new MainMenuSeparator());

        items.add(new MainMenuItem(Resources.getMessage("MainMenu.37"), //$NON-NLS-1$
                                   controller.getResources().getManagedImage("apply.png"), //$NON-NLS-1$
                                   true) {
            public void action(Controller controller) { controller.actionApplySelectedTransformation(); }
            public boolean isEnabled(Model model) { 
                return model != null && model.getResult() != null && model.getSelectedNode() != null;
            }
        });
        
        items.add(new MainMenuSeparator());
        
        items.add(new MainMenuItem(Resources.getMessage("MainMenu.25"), //$NON-NLS-1$
                                   controller.getResources().getManagedImage("edit_settings.png"), //$NON-NLS-1$
                                   true) {
            public void action(Controller controller) { controller.actionMenuEditSettings(); }
            public boolean isEnabled(Model model) { 
                return model != null;
            }
        });

        return new MainMenuGroup(Resources.getMessage("MainMenu.1"), items) { //$NON-NLS-1$
            public boolean isEnabled(Model model) {
                return true;
            }  
        };
    }

    /**
     * Creates the file menu
     * @return
     */
    private MainMenuItem getMenuFile() {
        
        List<MainMenuItem> items = new ArrayList<MainMenuItem>();
        
        items.add(new MainMenuItem(Resources.getMessage("MainMenu.3"), //$NON-NLS-1$
                                   controller.getResources().getManagedImage("file_new.png"), //$NON-NLS-1$
                                   true) {
            public void action(Controller controller) { controller.actionMenuFileNew(); }
            public boolean isEnabled(Model model) { return true; }
        });

        items.add(new MainMenuSeparator());
        
        items.add(new MainMenuItem(Resources.getMessage("MainMenu.5"), //$NON-NLS-1$
                                   controller.getResources().getManagedImage("file_load.png"), //$NON-NLS-1$
                                   true) {
            public void action(Controller controller) { controller.actionMenuFileOpen(); }
            public boolean isEnabled(Model model) { return true; }
        });
        
        items.add(new MainMenuItem(Resources.getMessage("MainMenu.4"), //$NON-NLS-1$
                                   controller.getResources().getManagedImage("file_save.png"), //$NON-NLS-1$
                                   true) {
            public void action(Controller controller) { controller.actionMenuFileSave(); }
            public boolean isEnabled(Model model) { return model != null; }
        });
        
        items.add(new MainMenuItem(Resources.getMessage("MainMenu.9"), //$NON-NLS-1$
                                   controller.getResources().getManagedImage("file_save_as.png"), //$NON-NLS-1$
                                   true) {
            public void action(Controller controller) { controller.actionMenuFileSaveAs(); }
            public boolean isEnabled(Model model) { return model != null; }
        });
        
        items.add(new MainMenuSeparator());
        
        items.add(new MainMenuItem(Resources.getMessage("MainMenu.11"), //$NON-NLS-1$
                                   controller.getResources().getManagedImage("file_import_data.png"), //$NON-NLS-1$
                                   true) {
            public void action(Controller controller) { controller.actionMenuFileImportData(); }
            public boolean isEnabled(Model model) { return model != null && model.getPerspective() == Perspective.CONFIGURATION; }
        });
        
        items.add(new MainMenuItem(Resources.getMessage("MainMenu.13"), //$NON-NLS-1$
                                   controller.getResources().getManagedImage("file_export_data.png"), //$NON-NLS-1$
                                   true) {
            public void action(Controller controller) { controller.actionMenuFileExportData(); }
            public boolean isEnabled(Model model) { 
                return model != null && model.getOutput() != null && model.getPerspective() == Perspective.ANALYSIS;
            }
        });

        items.add(new MainMenuItem(Resources.getMessage("MainMenu.43"), //$NON-NLS-1$
                                   controller.getResources().getManagedImage("file_create_certificate.png"), //$NON-NLS-1$
                                   true) {
            public void action(Controller controller) { controller.actionMenuFileCreateCertificate(); }
            public boolean isEnabled(Model model) { 
                return model != null && model.getOutput() != null && model.getPerspective() == Perspective.ANALYSIS;
            }
        });

        items.add(new MainMenuSeparator());

        items.add(new MainMenuItem(Resources.getMessage("MainMenu.15"), //$NON-NLS-1$
                                   controller.getResources().getManagedImage("file_import_hierarchy.png"), //$NON-NLS-1$
                                   true) {
            public void action(Controller controller) { controller.actionMenuFileImportHierarchy(); }
            public boolean isEnabled(Model model) { 
                return model != null && model.getSelectedAttribute() != null && model.getPerspective() == Perspective.CONFIGURATION;
            }
        });
        
        items.add(new MainMenuItem(Resources.getMessage("MainMenu.17"), //$NON-NLS-1$
                                   controller.getResources().getManagedImage("file_export_hierarchy.png"), //$NON-NLS-1$
                                   true) {
            public void action(Controller controller) { controller.actionMenuFileExportHierarchy(); }
            public boolean isEnabled(Model model) { 
                return model != null && model.getSelectedAttribute() != null && model.getPerspective() == Perspective.CONFIGURATION;
            }
        });

        items.add(new MainMenuSeparator());

        items.add(new MainMenuItem(Resources.getMessage("MainMenu.19"), //$NON-NLS-1$
                                   controller.getResources().getManagedImage("exit.png"), //$NON-NLS-1$
                                   false) {
            public void action(Controller controller) { controller.actionMenuFileExit(); }
            public boolean isEnabled(Model model) { 
                return true;
            }
        });
        
        return new MainMenuGroup(Resources.getMessage("MainMenu.0"), items) { //$NON-NLS-1$
            public boolean isEnabled(Model model) {
                return true;
            }  
        };
    }

    /**
     * Creates the help menu
     * @return
     */
    private MainMenuItem getMenuHelp() {


        List<MainMenuItem> items = new ArrayList<MainMenuItem>();
        
        items.add(new MainMenuItem(Resources.getMessage("MainMenu.27"), //$NON-NLS-1$
                                   controller.getResources().getManagedImage("help.png"), //$NON-NLS-1$
                                   true) {
            public void action(Controller controller) { controller.actionMenuHelpHelp(); }
            public boolean isEnabled(Model model) { return true; }
        });

        items.add(new MainMenuSeparator());
        
        items.add(new MainMenuItem(Resources.getMessage("MainMenu.29"), //$NON-NLS-1$
                                   controller.getResources().getManagedImage("information.png"), //$NON-NLS-1$
                                   false) {
            public void action(Controller controller) { controller.actionMenuHelpAbout(); }
            public boolean isEnabled(Model model) { return true; }
        });

        items.add(new MainMenuSeparator());

        items.add(new MainMenuItem(Resources.getMessage("MainMenu.32"), //$NON-NLS-1$
                                   controller.getResources().getManagedImage("information.png"), //$NON-NLS-1$
                                   false) {
            public void action(Controller controller) { controller.actionMenuHelpDebug(); }
            public boolean isEnabled(Model model) { 
                return model != null && model.isDebugEnabled(); 
            }
        });
        
        return new MainMenuGroup(Resources.getMessage("MainMenu.2"), items) { //$NON-NLS-1$
            public boolean isEnabled(Model model) {
                return true;
            }  
        };
    }

    /**
     * Creates the help menu
     * @return
     */
    private MainMenuItem getMenuView() {


        List<MainMenuItem> items = new ArrayList<MainMenuItem>();
        
        items.add(new MainMenuItem(Resources.getMessage("MainWindow.2"), //$NON-NLS-1$
                                   controller.getResources().getManagedImage("perspective_define.png"), //$NON-NLS-1$
                                   false) {
            public void action(Controller controller) { 
                root.setSelection(0);
                controller.getModel().setPerspective(Perspective.CONFIGURATION);
                controller.update(new ModelEvent(controller, ModelPart.SELECTED_PERSPECTIVE, controller.getModel().getPerspective()));
            }
            public boolean isEnabled(Model model) { return model != null && model.getPerspective() != Perspective.CONFIGURATION; }
        });
        
        items.add(new MainMenuItem(Resources.getMessage("MainWindow.3"), //$NON-NLS-1$
                                   controller.getResources().getManagedImage("perspective_explore.png"), //$NON-NLS-1$
                                   false) {
            public void action(Controller controller) { 
                root.setSelection(1);
                controller.getModel().setPerspective(Perspective.EXPLORATION);
                controller.update(new ModelEvent(controller, ModelPart.SELECTED_PERSPECTIVE, controller.getModel().getPerspective()));
            }
            public boolean isEnabled(Model model) { return model != null && model.getPerspective() != Perspective.EXPLORATION; }
        });

        items.add(new MainMenuItem(Resources.getMessage("MainWindow.1"), //$NON-NLS-1$
                                   controller.getResources().getManagedImage("perspective_analyze.png"), //$NON-NLS-1$
                                   false) {
            public void action(Controller controller) { 
                root.setSelection(2);
                controller.getModel().setPerspective(Perspective.ANALYSIS);
                controller.update(new ModelEvent(controller, ModelPart.SELECTED_PERSPECTIVE, controller.getModel().getPerspective()));
            }
            public boolean isEnabled(Model model) { return model != null && model.getPerspective() != Perspective.ANALYSIS; }
        });

        items.add(new MainMenuItem(Resources.getMessage("MainWindow.4"), //$NON-NLS-1$
                                   controller.getResources().getManagedImage("perspective_risk.png"), //$NON-NLS-1$
                                   false) {
            public void action(Controller controller) { 
                root.setSelection(3);
                controller.getModel().setPerspective(Perspective.RISK);
                controller.update(new ModelEvent(controller, ModelPart.SELECTED_PERSPECTIVE, controller.getModel().getPerspective()));
            }
            public boolean isEnabled(Model model) { return model != null && model.getPerspective() != Perspective.RISK; }
        });

        items.add(new MainMenuSeparator());

        items.add(new MainMenuItem(Resources.getMessage("MainMenu.34") + " " + Resources.getMessage("ExploreView.0"), //$NON-NLS-1$ //$NON-NLS-2$ //$NON-NLS-3$
                                   controller.getResources().getManagedImage("explore_lattice.png"), //$NON-NLS-1$
                                   true) {
            public void action(Controller controller) { 
                layoutExplore.showLattice(); 
                controller.update(new ModelEvent(controller, ModelPart.SELECTED_PERSPECTIVE, controller.getModel().getPerspective()));
            }
            public boolean isEnabled(Model model) { 
                return model != null && 
                       model.getPerspective() == Perspective.EXPLORATION && 
                       model.getResult() != null &&
                       !layoutExplore.isShowLattice(); 
            }
        });
        
        items.add(new MainMenuItem(Resources.getMessage("MainMenu.34") + " " + Resources.getMessage("ExploreView.2"), //$NON-NLS-1$ //$NON-NLS-2$ //$NON-NLS-3$
                                   controller.getResources().getManagedImage("explore_list.png"), //$NON-NLS-1$
                                   true) {
            public void action(Controller controller) { 
                layoutExplore.showList();
                controller.update(new ModelEvent(controller, ModelPart.SELECTED_PERSPECTIVE, controller.getModel().getPerspective()));
            }
            public boolean isEnabled(Model model) { 
                return model != null && 
                       model.getPerspective() == Perspective.EXPLORATION && 
                       model.getResult() != null &&
                       !layoutExplore.isShowList();
            }
        });

        items.add(new MainMenuItem(Resources.getMessage("MainMenu.34") + " " + Resources.getMessage("ExploreView.3"), //$NON-NLS-1$ //$NON-NLS-2$ //$NON-NLS-3$
                                   controller.getResources().getManagedImage("explore_tiles.png"), //$NON-NLS-1$
                                   true) {
            public void action(Controller controller) { 
                layoutExplore.showTiles(); 
                controller.update(new ModelEvent(controller, ModelPart.SELECTED_PERSPECTIVE, controller.getModel().getPerspective()));
            }
            public boolean isEnabled(Model model) { 
                return model != null && 
                       model.getPerspective() == Perspective.EXPLORATION && 
                       model.getResult() != null &&
                       !layoutExplore.isShowTiles();
            }
        });

        
        return new MainMenuGroup(Resources.getMessage("MainMenu.33"), items) { //$NON-NLS-1$
            public boolean isEnabled(Model model) {
                return true;
            }  
        };
    }

}<|MERGE_RESOLUTION|>--- conflicted
+++ resolved
@@ -753,7 +753,6 @@
         }
     }
     
-
     /**
      * Returns the local for the given isoLanguage
      * @param isoLanguage
@@ -767,12 +766,7 @@
         }
         throw new IllegalStateException("Unknown locale");
     }
-<<<<<<< HEAD
-
-
-=======
-    
->>>>>>> b71b232b
+
     /**
      * Creates the global menu
      * @return
