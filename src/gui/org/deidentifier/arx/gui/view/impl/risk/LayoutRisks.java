--- conflicted
+++ resolved
@@ -1,237 +1,208 @@
-/*
- * ARX: Powerful Data Anonymization
- * Copyright 2012 - 2018 Fabian Prasser and contributors
- * 
- * Licensed under the Apache License, Version 2.0 (the "License");
- * you may not use this file except in compliance with the License.
- * You may obtain a copy of the License at
- * 
- * http://www.apache.org/licenses/LICENSE-2.0
- * 
- * Unless required by applicable law or agreed to in writing, software
- * distributed under the License is distributed on an "AS IS" BASIS,
- * WITHOUT WARRANTIES OR CONDITIONS OF ANY KIND, either express or implied.
- * See the License for the specific language governing permissions and
- * limitations under the License.
- */
-
-package org.deidentifier.arx.gui.view.impl.risk;
-
-import org.deidentifier.arx.gui.Controller;
-import org.deidentifier.arx.gui.model.ModelEvent;
-import org.deidentifier.arx.gui.model.ModelEvent.ModelPart;
-import org.deidentifier.arx.gui.view.SWTUtil;
-import org.deidentifier.arx.gui.view.def.ILayout;
-import org.deidentifier.arx.gui.view.impl.common.ComponentRiskProfile;
-import org.eclipse.swt.SWT;
-import org.eclipse.swt.custom.SashForm;
-import org.eclipse.swt.events.SelectionAdapter;
-import org.eclipse.swt.events.SelectionEvent;
-import org.eclipse.swt.layout.FillLayout;
-import org.eclipse.swt.widgets.Composite;
-
-/**
- * This class layouts the risk analysis view.
- *
- * @author Fabian Prasser
- */
-public class LayoutRisks implements ILayout {
-
-    /** Constant */
-    private static final int          WEIGHT_TOP    = 75;
-    /** Constant */
-    private static final int          WEIGHT_BOTTOM = 25;
-    /** Constant */
-    private static final int          WEIGHT_LEFT   = 50;
-    /** Constant */
-    private static final int          WEIGHT_RIGHT  = 50;
-
-    /** View */
-    private final Composite           centerLeft;
-    /** View */
-    private final Composite           centerRight;
-    /** View */
-    private final Composite           bottomLeft;
-    /** View */
-    private final Composite           bottomRight;
-    /** View */
-    private final SashForm            centerSash;
-    /** View */
-    private final LayoutRisksAbstract layoutBottomLeft;
-    /** View */
-    private final LayoutRisksAbstract layoutBottomRight;
-    /** View */
-    private final LayoutRisksTop      layoutTopLeft;
-    /** View */
-    private final LayoutRisksTop      layoutTopRight;
-
-    /**
-     * Creates a new instance.
-     *
-     * @param parent
-     * @param controller
-     */
-    public LayoutRisks(final Composite parent, final Controller controller) {
-
-        // Create the SashForm with HORIZONTAL
-        centerSash = new SashForm(parent, SWT.VERTICAL);
-        centerSash.setLayoutData(SWTUtil.createFillGridData());
-        
-        // Create center composite
-        SashForm center = new SashForm(centerSash, SWT.HORIZONTAL | SWT.SMOOTH);
-        center.setLayoutData(SWTUtil.createFillGridData());
-
-        // Create left composite
-        centerLeft = new Composite(center, SWT.NONE);
-        centerLeft.setLayoutData(SWTUtil.createFillGridData());
-        centerLeft.setLayout(new FillLayout());
-
-        // Create right composite
-        centerRight = new Composite(center, SWT.NONE);
-        centerRight.setLayoutData(SWTUtil.createFillGridData());
-        centerRight.setLayout(new FillLayout());
-
-        // Create views
-        layoutTopLeft = new LayoutRisksTop(centerLeft,
-                                          controller,
-                                          ModelPart.INPUT,
-                                          null);
-        layoutTopRight = new LayoutRisksTop(centerRight,
-                                           controller,
-                                           ModelPart.OUTPUT,
-                                           ModelPart.INPUT);
-        
-        // Synchronize profiles
-        ComponentRiskProfile profile1 = ((ViewRisksRiskDistribution)layoutTopLeft.getViewForSelectionIndex(0)).getRiskProfile();
-        ComponentRiskProfile profile2 = ((ViewRisksRiskDistribution)layoutTopRight.getViewForSelectionIndex(0)).getRiskProfile();
-        profile1.setOtherProfile(profile2);
-        profile2.setOtherProfile(profile1);
-
-        // Create bottom composite
-        final Composite compositeBottom = new Composite(centerSash, SWT.NONE);
-        compositeBottom.setLayout(new FillLayout());
-        final SashForm bottomSash = new SashForm(compositeBottom,
-                                                 SWT.HORIZONTAL | SWT.SMOOTH);
-
-        bottomLeft = new Composite(bottomSash, SWT.NONE);
-        bottomLeft.setLayout(new FillLayout());
-
-        bottomRight = new Composite(bottomSash, SWT.NONE);
-        bottomRight.setLayout(new FillLayout());
-
-        // Create views
-        layoutBottomLeft = new LayoutRisksBottom(bottomLeft,
-                                          controller,
-                                          ModelPart.INPUT,
-                                          null);
-        layoutBottomRight = new LayoutRisksBottom(bottomRight,
-                                           controller,
-                                           ModelPart.OUTPUT,
-                                           ModelPart.INPUT);
-        // Sync folders
-        layoutBottomLeft.addSelectionListener(new SelectionAdapter() {
-            @Override
-            public void widgetSelected(final SelectionEvent arg0) {
+/*
+ * ARX: Powerful Data Anonymization
+ * Copyright 2012 - 2018 Fabian Prasser and contributors
+ * 
+ * Licensed under the Apache License, Version 2.0 (the "License");
+ * you may not use this file except in compliance with the License.
+ * You may obtain a copy of the License at
+ * 
+ * http://www.apache.org/licenses/LICENSE-2.0
+ * 
+ * Unless required by applicable law or agreed to in writing, software
+ * distributed under the License is distributed on an "AS IS" BASIS,
+ * WITHOUT WARRANTIES OR CONDITIONS OF ANY KIND, either express or implied.
+ * See the License for the specific language governing permissions and
+ * limitations under the License.
+ */
+
+package org.deidentifier.arx.gui.view.impl.risk;
+
+import org.deidentifier.arx.gui.Controller;
+import org.deidentifier.arx.gui.model.ModelEvent;
+import org.deidentifier.arx.gui.model.ModelEvent.ModelPart;
+import org.deidentifier.arx.gui.view.SWTUtil;
+import org.deidentifier.arx.gui.view.def.ILayout;
+import org.deidentifier.arx.gui.view.impl.common.ComponentRiskProfile;
+import org.eclipse.swt.SWT;
+import org.eclipse.swt.custom.SashForm;
+import org.eclipse.swt.events.SelectionAdapter;
+import org.eclipse.swt.events.SelectionEvent;
+import org.eclipse.swt.layout.FillLayout;
+import org.eclipse.swt.widgets.Composite;
+
+/**
+ * This class layouts the risk analysis view.
+ *
+ * @author Fabian Prasser
+ */
+public class LayoutRisks implements ILayout {
+
+    /** Constant */
+    private static final int          WEIGHT_TOP    = 75;
+    /** Constant */
+    private static final int          WEIGHT_BOTTOM = 25;
+    /** Constant */
+    private static final int          WEIGHT_LEFT   = 50;
+    /** Constant */
+    private static final int          WEIGHT_RIGHT  = 50;
+
+    /** View */
+    private final Composite           centerLeft;
+    /** View */
+    private final Composite           centerRight;
+    /** View */
+    private final Composite           bottomLeft;
+    /** View */
+    private final Composite           bottomRight;
+    /** View */
+    private final SashForm            centerSash;
+    /** View */
+    private final LayoutRisksAbstract layoutBottomLeft;
+    /** View */
+    private final LayoutRisksAbstract layoutBottomRight;
+    /** View */
+    private final LayoutRisksTop      layoutTopLeft;
+    /** View */
+    private final LayoutRisksTop      layoutTopRight;
+
+    /**
+     * Creates a new instance.
+     *
+     * @param parent
+     * @param controller
+     */
+    public LayoutRisks(final Composite parent, final Controller controller) {
+
+        // Create the SashForm with HORIZONTAL
+        centerSash = new SashForm(parent, SWT.VERTICAL);
+        centerSash.setLayoutData(SWTUtil.createFillGridData());
+        
+        // Create center composite
+        SashForm center = new SashForm(centerSash, SWT.HORIZONTAL | SWT.SMOOTH);
+        center.setLayoutData(SWTUtil.createFillGridData());
+
+        // Create left composite
+        centerLeft = new Composite(center, SWT.NONE);
+        centerLeft.setLayoutData(SWTUtil.createFillGridData());
+        centerLeft.setLayout(new FillLayout());
+
+        // Create right composite
+        centerRight = new Composite(center, SWT.NONE);
+        centerRight.setLayoutData(SWTUtil.createFillGridData());
+        centerRight.setLayout(new FillLayout());
+
+        // Create views
+        layoutTopLeft = new LayoutRisksTop(centerLeft,
+                                          controller,
+                                          ModelPart.INPUT,
+                                          null);
+        layoutTopRight = new LayoutRisksTop(centerRight,
+                                           controller,
+                                           ModelPart.OUTPUT,
+                                           ModelPart.INPUT);
+        
+        // Synchronize profiles
+        ComponentRiskProfile profile1 = ((ViewRisksRiskDistribution)layoutTopLeft.getViewForSelectionIndex(0)).getRiskProfile();
+        ComponentRiskProfile profile2 = ((ViewRisksRiskDistribution)layoutTopRight.getViewForSelectionIndex(0)).getRiskProfile();
+        profile1.setOtherProfile(profile2);
+        profile2.setOtherProfile(profile1);
+
+        // Create bottom composite
+        final Composite compositeBottom = new Composite(centerSash, SWT.NONE);
+        compositeBottom.setLayout(new FillLayout());
+        final SashForm bottomSash = new SashForm(compositeBottom,
+                                                 SWT.HORIZONTAL | SWT.SMOOTH);
+
+        bottomLeft = new Composite(bottomSash, SWT.NONE);
+        bottomLeft.setLayout(new FillLayout());
+
+        bottomRight = new Composite(bottomSash, SWT.NONE);
+        bottomRight.setLayout(new FillLayout());
+
+        // Create views
+        layoutBottomLeft = new LayoutRisksBottom(bottomLeft,
+                                          controller,
+                                          ModelPart.INPUT,
+                                          null);
+        layoutBottomRight = new LayoutRisksBottom(bottomRight,
+                                           controller,
+                                           ModelPart.OUTPUT,
+                                           ModelPart.INPUT);
+        // Sync folders
+        layoutBottomLeft.addSelectionListener(new SelectionAdapter() {
+            @Override
+            public void widgetSelected(final SelectionEvent arg0) {
+                
+                // Synchronize left and right side
+                layoutBottomRight.setSelectionIdex(layoutBottomLeft.getSelectionIndex());
                 
-                // Synchronize left and right side
-                layoutBottomRight.setSelectionIdex(layoutBottomLeft.getSelectionIndex());
-                
-<<<<<<< HEAD
-                // Synchronize "Re-identification risks"
+                // Synchronize "Re-identification risks"
                 if (layoutBottomLeft.getSelectionIndex() == 0) {
-=======
-                // Synchronize "Quasi-identifiers"
-                if (layoutBottomLeft.getSelectionIndex() == 2) {
-                    layoutTopLeft.setSelectionIdex(1);
-                    layoutTopRight.setSelectionIdex(1);
-                    
-                // Synchronize "Re-identification risks"
-                } else if (layoutBottomLeft.getSelectionIndex() == 0) {
->>>>>>> a45e846d
-                    layoutTopLeft.setSelectionIdex(2);
-                    layoutTopRight.setSelectionIdex(2);
-                }
-                
-                controller.update(new ModelEvent(this, ModelPart.SELECTED_RISK_VISUALIZATION, null));
-            }
-        });
-        layoutBottomRight.addSelectionListener(new SelectionAdapter() {
-            @Override
-            public void widgetSelected(final SelectionEvent arg0) {
-                
-                // Synchronize left and right side
-                layoutBottomLeft.setSelectionIdex(layoutBottomRight.getSelectionIndex());
-                
-                // Synchronize "Re-identification risks"
-                if (layoutBottomRight.getSelectionIndex() == 0) {
-                    layoutTopLeft.setSelectionIdex(2);
-                    layoutTopRight.setSelectionIdex(2);
-                }
-                
-                controller.update(new ModelEvent(this, ModelPart.SELECTED_RISK_VISUALIZATION, null));
-            }
-        });
-        
-        layoutTopLeft.addSelectionListener(new SelectionAdapter() {
-            @Override
-            public void widgetSelected(final SelectionEvent arg0) {
-                
-                // Synchronize left and right
-                layoutTopRight.setSelectionIdex(layoutTopLeft.getSelectionIndex());
-
-<<<<<<< HEAD
-                // Synchronize "Re-identification risks"
-                if (layoutTopLeft.getSelectionIndex() == 2) {
-=======
-                // Synchronize "Quasi-identifiers"
-                if (layoutTopLeft.getSelectionIndex() == 1) {
-                    layoutBottomLeft.setSelectionIdex(2);
+                    layoutTopLeft.setSelectionIdex(1);
+                    layoutTopRight.setSelectionIdex(1);
+                }
+                
+                controller.update(new ModelEvent(this, ModelPart.SELECTED_RISK_VISUALIZATION, null));
+            }
+        });
+        layoutBottomRight.addSelectionListener(new SelectionAdapter() {
+            @Override
+            public void widgetSelected(final SelectionEvent arg0) {
+                
+                // Synchronize left and right side
+                layoutBottomLeft.setSelectionIdex(layoutBottomRight.getSelectionIndex());
+                
+                // Synchronize "Re-identification risks"
+                if (layoutBottomRight.getSelectionIndex() == 0) {
+                    layoutTopLeft.setSelectionIdex(1);
+                    layoutTopRight.setSelectionIdex(1);
+                }
+                
+                controller.update(new ModelEvent(this, ModelPart.SELECTED_RISK_VISUALIZATION, null));
+            }
+        });
+        
+        layoutTopLeft.addSelectionListener(new SelectionAdapter() {
+            @Override
+            public void widgetSelected(final SelectionEvent arg0) {
+                
+                // Synchronize left and right
+                layoutTopRight.setSelectionIdex(layoutTopLeft.getSelectionIndex());
 
                 // Synchronize "Re-identification risks"
-                } else if (layoutTopLeft.getSelectionIndex() == 2) {
->>>>>>> a45e846d
-                    layoutBottomLeft.setSelectionIdex(0);
-                    layoutBottomRight.setSelectionIdex(0);
-                }
-                
-                controller.update(new ModelEvent(this, ModelPart.SELECTED_RISK_VISUALIZATION, null));
-            }
-        });
-        layoutTopRight.addSelectionListener(new SelectionAdapter() {
-            @Override
-            public void widgetSelected(final SelectionEvent arg0) {
-                
-                // Synchronize left and right
-                layoutTopLeft.setSelectionIdex(layoutTopRight.getSelectionIndex());
-
-<<<<<<< HEAD
-                // Synchronize "Re-identification risks"
-                if (layoutTopRight.getSelectionIndex() == 2) {
-=======
-                // Synchronize "Quasi-identifiers"
-                if (layoutTopRight.getSelectionIndex() == 1) {
-                    layoutBottomLeft.setSelectionIdex(2);
-                    
+                if (layoutTopLeft.getSelectionIndex() == 1) {
+                    layoutBottomLeft.setSelectionIdex(0);
+                    layoutBottomRight.setSelectionIdex(0);
+                }
+                
+                controller.update(new ModelEvent(this, ModelPart.SELECTED_RISK_VISUALIZATION, null));
+            }
+        });
+        layoutTopRight.addSelectionListener(new SelectionAdapter() {
+            @Override
+            public void widgetSelected(final SelectionEvent arg0) {
+                
+                // Synchronize left and right
+                layoutTopLeft.setSelectionIdex(layoutTopRight.getSelectionIndex());
 
                 // Synchronize "Re-identification risks"
-                } else if (layoutTopRight.getSelectionIndex() == 2) {
->>>>>>> a45e846d
-                    layoutBottomLeft.setSelectionIdex(0);
-                    layoutBottomRight.setSelectionIdex(0);
-                }
-                
-                controller.update(new ModelEvent(this, ModelPart.SELECTED_RISK_VISUALIZATION, null));
-            }
-        });
-
-        // Set sash weights
-        centerSash.setWeights(new int[] { WEIGHT_TOP, WEIGHT_BOTTOM });
-        bottomSash.setWeights(new int[] { WEIGHT_LEFT, WEIGHT_RIGHT });
-        center.setWeights(new int[] { WEIGHT_LEFT, WEIGHT_RIGHT });
-
-        // Fix resize bug
-        SWTUtil.fixOSXSashBug(centerSash);
-        SWTUtil.fixOSXSashBug(bottomSash);
-        SWTUtil.fixOSXSashBug(center);
-    }
+                if (layoutTopRight.getSelectionIndex() == 1) {
+                    layoutBottomLeft.setSelectionIdex(0);
+                    layoutBottomRight.setSelectionIdex(0);
+                }
+                
+                controller.update(new ModelEvent(this, ModelPart.SELECTED_RISK_VISUALIZATION, null));
+            }
+        });
+
+        // Set sash weights
+        centerSash.setWeights(new int[] { WEIGHT_TOP, WEIGHT_BOTTOM });
+        bottomSash.setWeights(new int[] { WEIGHT_LEFT, WEIGHT_RIGHT });
+        center.setWeights(new int[] { WEIGHT_LEFT, WEIGHT_RIGHT });
+
+        // Fix resize bug
+        SWTUtil.fixOSXSashBug(centerSash);
+        SWTUtil.fixOSXSashBug(bottomSash);
+        SWTUtil.fixOSXSashBug(center);
+    }
 }