/*
 * ARX: Powerful Data Anonymization
 * Copyright 2012 - 2018 Fabian Prasser and contributors
 * 
 * Licensed under the Apache License, Version 2.0 (the "License");
 * you may not use this file except in compliance with the License.
 * You may obtain a copy of the License at
 * 
 * http://www.apache.org/licenses/LICENSE-2.0
 * 
 * Unless required by applicable law or agreed to in writing, software
 * distributed under the License is distributed on an "AS IS" BASIS,
 * WITHOUT WARRANTIES OR CONDITIONS OF ANY KIND, either express or implied.
 * See the License for the specific language governing permissions and
 * limitations under the License.
 */

package org.deidentifier.arx.gui.view.impl.menu;

import java.util.ArrayList;
import java.util.List;
import java.util.Locale;

import org.deidentifier.arx.ARXClassificationConfiguration;
import org.deidentifier.arx.ARXSolverConfiguration;
import org.deidentifier.arx.AttributeType;
import org.deidentifier.arx.gui.Controller;
import org.deidentifier.arx.gui.model.Model;
import org.deidentifier.arx.gui.model.ModelRisk.RiskModelForAttributes;
import org.deidentifier.arx.gui.resources.Resources;
import org.deidentifier.arx.gui.view.def.IDialog;
import org.deidentifier.arx.io.CSVSyntax;
import org.eclipse.swt.widgets.Shell;

import de.linearbits.preferences.PreferenceBoolean;
import de.linearbits.preferences.PreferenceCharacter;
import de.linearbits.preferences.PreferenceDouble;
import de.linearbits.preferences.PreferenceInteger;
import de.linearbits.preferences.PreferenceSelection;
import de.linearbits.preferences.PreferenceString;
import de.linearbits.preferences.PreferenceText;
import de.linearbits.preferences.PreferencesDialog;

/**
 * This class implements a dialog for editing project properties.
 *
 * @author Fabian Prasser
 */
public class DialogProperties implements IDialog {

    /** Controller */
    private final Controller        controller;

    /** Window */
    private final PreferencesDialog dialog;

    /** Model */
    private final Model             model;

    /**
     * Creates a new instance.
     *
     * @param parent
     * @param model
     */
    public DialogProperties(final Shell parent, final Model model, final Controller controller) {
        
        // Init
        this.controller = controller;
        this.model = model;
        
        // Create dialog
        this.dialog = new PreferencesDialog(parent, Resources.getMessage("DialogProperties.0"), Resources.getMessage("DialogProperties.1")); //$NON-NLS-1$ //$NON-NLS-2$
        this.createTabProject(this.dialog);
        this.createTabInternals(this.dialog);
        this.createTabTransformation(this.dialog);
        this.createTabSearch(this.dialog);
        this.createTabUtility(this.dialog);
        this.createTabRisk(this.dialog);
    }

    /**
     * Opens the dialog
     */
    public void open() {
        this.dialog.open();
    }
    
    /**
     * Create a tab
     * @param window
     */
    private void createTabInternals(PreferencesDialog window) {
        
        window.addCategory(Resources.getMessage("PropertyDialog.16"), //$NON-NLS-1$
                           controller.getResources().getManagedImage("settings-internals.png")); //$NON-NLS-1$
        
        window.addGroup(Resources.getMessage("DialogProperties.2")); //$NON-NLS-1$
        
        window.addPreference(new PreferenceInteger(Resources.getMessage("PropertyDialog.17"), 0, 1000000, 200) { //$NON-NLS-1$
            protected Integer getValue() { return model.getHistorySize(); }
            protected void setValue(Object t) { model.setHistorySize((Integer)t); }});
        
        window.addPreference(new PreferenceDouble(Resources.getMessage("PropertyDialog.19"), 0d, 1d, 0.2d) { //$NON-NLS-1$
            protected Double getValue() { return model.getSnapshotSizeDataset(); }
            protected void setValue(Object t) { model.setSnapshotSizeDataset((Double)t); }});
        
        window.addPreference(new PreferenceDouble(Resources.getMessage("PropertyDialog.21"), 0d, 1d, 0.8d) { //$NON-NLS-1$
            protected Double getValue() { return model.getSnapshotSizeSnapshot(); }
            protected void setValue(Object t) { model.setSnapshotSizeSnapshot((Double)t); }});
        
        window.addPreference(new PreferenceInteger(Resources.getMessage("PropertyDialog.28"), 0, Integer.MAX_VALUE, 5000000) { //$NON-NLS-1$
            protected Integer getValue() { return model.getMaximalSizeForComplexOperations(); }
            protected void setValue(Object t) { model.setMaximalSizeForComplexOperations((Integer)t); }});
        
        window.addPreference(new PreferenceBoolean(Resources.getMessage("PropertyDialog.29"), false) { //$NON-NLS-1$
            protected Boolean getValue() { return model.isDebugEnabled(); }
            protected void setValue(Object t) { model.setDebugEnabled((Boolean)t); }});

        window.addGroup(Resources.getMessage("DialogProperties.3")); //$NON-NLS-1$

        window.addPreference(new PreferenceInteger(Resources.getMessage("PropertyDialog.23"), 0, 10000, 100) { //$NON-NLS-1$
            protected Integer getValue() { return model.getInitialNodesInViewer(); }
            protected void setValue(Object t) { model.setInitialNodesInViewer((Integer)t); }});
        
        window.addPreference(new PreferenceInteger(Resources.getMessage("PropertyDialog.25"), 0, 10000, 700) { //$NON-NLS-1$
            protected Integer getValue() { return model.getMaxNodesInViewer(); }
            protected void setValue(Object t) { model.setMaxNodesInViewer((Integer)t); }});
    }

    /**
     * Create a tab
     * @param window
     */
    private void createTabProject(PreferencesDialog window) {
        
        window.addCategory(Resources.getMessage("PropertyDialog.3"), //$NON-NLS-1$
                           controller.getResources().getManagedImage("settings-project.png")); //$NON-NLS-1$
        
        window.addGroup(Resources.getMessage("DialogProperties.5")); //$NON-NLS-1$
        
        window.addPreference(new PreferenceString(Resources.getMessage("PropertyDialog.4")) { //$NON-NLS-1$
            protected String getValue() { return model.getName(); }
            protected void setValue(Object t) { model.setName((String)t); }});
        
        window.addPreference(new PreferenceText(Resources.getMessage("PropertyDialog.7")) { //$NON-NLS-1$
            protected String getValue() { return model.getDescription(); }
            protected void setValue(Object t) { model.setDescription((String)t); }});

        window.addPreference(new PreferenceSelection(Resources.getMessage("PropertyDialog.33"), getLocales()) { //$NON-NLS-1$
            protected String getValue() { return model.getLocale().getLanguage().toUpperCase(); }
            protected void setValue(Object t) { model.setLocale(((String)t).equals("Default") ? Locale.getDefault() : new Locale(((String)t).toLowerCase())); }}); //$NON-NLS-1$

        window.addGroup(Resources.getMessage("DialogProperties.6")); //$NON-NLS-1$

        window.addPreference(new PreferenceCharacter(Resources.getMessage("PropertyDialog.35"), ';') { //$NON-NLS-1$
            protected String getValue() { return String.valueOf(model.getCSVSyntax().getDelimiter()); }
            protected void setValue(Object t) { model.getCSVSyntax().setDelimiter(((String)t).charAt(0)); }});

        window.addPreference(new PreferenceCharacter(Resources.getMessage("PropertyDialog.36"), '"') { //$NON-NLS-1$
            protected String getValue() { return String.valueOf(model.getCSVSyntax().getQuote()); }
            protected void setValue(Object t) { model.getCSVSyntax().setQuote(((String)t).charAt(0)); }});

        window.addPreference(new PreferenceCharacter(Resources.getMessage("PropertyDialog.37"), '"') { //$NON-NLS-1$
            protected String getValue() { return String.valueOf(model.getCSVSyntax().getEscape()); }
            protected void setValue(Object t) { model.getCSVSyntax().setEscape(((String)t).charAt(0)); }});  

        window.addPreference(new PreferenceSelection(Resources.getMessage("PropertyDialog.38"), CSVSyntax.getAvailableLinebreaks()) { //$NON-NLS-1$
            protected String getValue() { return CSVSyntax.getLabelForLinebreak(model.getCSVSyntax().getLinebreak()); }
            protected void setValue(Object t) { model.getCSVSyntax().setLinebreak(CSVSyntax.getLinebreakForLabel((String)t)); }}); //$NON-NLS-1$

    }

    /**
     * Create a tab
     * @param window
     */
    private void createTabRisk(PreferencesDialog window) {

        window.addCategory(Resources.getMessage("PropertyDialog.40"), //$NON-NLS-1$
                           controller.getResources().getManagedImage("settings-risk.png")); //$NON-NLS-1$
        
        window.addGroup(Resources.getMessage("DialogProperties.7")); //$NON-NLS-1$
        
        window.addPreference(new PreferenceInteger(Resources.getMessage("PropertyDialog.43"), 1, 10, 10) { //$NON-NLS-1$
            protected Integer getValue() { return model.getRiskModel().getMaxQiSize(); }
            protected void setValue(Object t) { model.getRiskModel().setMaxQiSize((Integer)t); }});
        
        window.addPreference(new PreferenceSelection(Resources.getMessage("PropertyDialog.45"), getRiskModelsForAnalyses()) { //$NON-NLS-1$
            protected String getValue() { return model.getRiskModel().getRiskModelForAttributes().name(); }
            protected void setValue(Object arg0) { model.getRiskModel().setRiskModelForAttributes(RiskModelForAttributes.valueOf((String)arg0)); }
        });

        window.addGroup(Resources.getMessage("DialogProperties.8")); //$NON-NLS-1$

        window.addPreference(new PreferenceDouble(Resources.getMessage("PropertyDialog.50"), 1.0e-12, 1d, ARXSolverConfiguration.getDefaultAccuracy()) { //$NON-NLS-1$
            protected Double getValue() { return model.getRiskModel().getSolverConfiguration().getAccuracy(); }
            protected void setValue(Object t) { model.getRiskModel().getSolverConfiguration().accuracy((Double)t); }});

        window.addPreference(new PreferenceInteger(Resources.getMessage("PropertyDialog.51"), 1, 100000, ARXSolverConfiguration.getDefaultIterationsPerTry()) { //$NON-NLS-1$
            protected Integer getValue() { return model.getRiskModel().getSolverConfiguration().getIterationsPerTry(); }
            protected void setValue(Object t) { model.getRiskModel().getSolverConfiguration().iterationsPerTry((Integer)t); }});
        
        window.addPreference(new PreferenceInteger(Resources.getMessage("PropertyDialog.52"), 1, 1000000, ARXSolverConfiguration.getDefaultIterationsTotal()) { //$NON-NLS-1$
            protected Integer getValue() { return model.getRiskModel().getSolverConfiguration().getIterationsTotal(); }
            protected void setValue(Object t) { model.getRiskModel().getSolverConfiguration().iterationsTotal((Integer)t); }});
        
        window.addPreference(new PreferenceInteger(Resources.getMessage("PropertyDialog.53"), 1, 100000, ARXSolverConfiguration.getDefaultTimePerTry()) { //$NON-NLS-1$
            protected Integer getValue() { return model.getRiskModel().getSolverConfiguration().getTimePerTry(); }
            protected void setValue(Object t) { model.getRiskModel().getSolverConfiguration().timePerTry((Integer)t); }});
        
        window.addPreference(new PreferenceInteger(Resources.getMessage("PropertyDialog.54"), 1, 1000000, ARXSolverConfiguration.getDefaultTimeTotal()) { //$NON-NLS-1$
            protected Integer getValue() { return model.getRiskModel().getSolverConfiguration().getTimeTotal(); }
            protected void setValue(Object t) { model.getRiskModel().getSolverConfiguration().timeTotal((Integer)t); }});

        window.addPreference(new PreferenceBoolean(Resources.getMessage("PropertyDialog.56"), ARXSolverConfiguration.getDefaultDeterministic()) { //$NON-NLS-1$
            protected Boolean getValue() { return model.getRiskModel().getSolverConfiguration().isDeterministic(); }
            protected void setValue(Object t) { model.getRiskModel().getSolverConfiguration().setDeterministic((Boolean)t); }});        
    }

    /**
     * Create a tab
     * @param window
     */
    private void createTabSearch(PreferencesDialog window) {
        window.addCategory(Resources.getMessage("PropertyDialog.130"), //$NON-NLS-1$
                           controller.getResources().getManagedImage("settings-search.png")); //$NON-NLS-1$
        
        window.addGroup(Resources.getMessage("DialogProperties.9")); //$NON-NLS-1$
        
        window.addPreference(new PreferenceInteger(Resources.getMessage("PropertyDialog.131"), 0, Integer.MAX_VALUE, 100000) { //$NON-NLS-1$
            protected Integer getValue() { return model.getHeuristicSearchThreshold(); }
            protected void setValue(Object t) { model.setHeuristicSearchThreshold((Integer)t); }});

        window.addPreference(new PreferenceInteger(Resources.getMessage("PropertyDialog.133"), 0, Integer.MAX_VALUE, 30000) { //$NON-NLS-1$
            protected Integer getValue() { return model.getHeuristicSearchTimeLimit(); }
            protected void setValue(Object t) { model.setHeuristicSearchTimeLimit((Integer)t); }});

        window.addPreference(new PreferenceInteger(Resources.getMessage("PropertyDialog.134"), 0, Integer.MAX_VALUE, 1000) { //$NON-NLS-1$
            protected Integer getValue() { return model.getHeuristicSearchStepLimit(); }
            protected void setValue(Object t) { model.setHeuristicSearchStepLimit((Integer)t); }});

        window.addGroup(Resources.getMessage("DialogProperties.10")); //$NON-NLS-1$

        window.addPreference(new PreferenceBoolean(Resources.getMessage("PropertyDialog.44")) { //$NON-NLS-1$
            protected Boolean getValue() { return model.getInputConfig().isHeuristicForSampleBasedCriteria(); }
            protected void setValue(Object t) { model.getInputConfig().setHeuristicForSampleBasedCriteria((Boolean)t); }});
    }

    /**
     * Create a tab
     * @param window
     */
    private void createTabTransformation(PreferencesDialog window) {
       
        window.addCategory(Resources.getMessage("PropertyDialog.10"), //$NON-NLS-1$
                           controller.getResources().getManagedImage("settings-transformation.png")); //$NON-NLS-1$

        window.addGroup(Resources.getMessage("DialogProperties.11")); //$NON-NLS-1$
        
        window.addPreference(new PreferenceBoolean(Resources.getMessage("PropertyDialog.11"), true) { //$NON-NLS-1$
            protected Boolean getValue() { return model.getInputConfig().isSuppressionAlwaysEnabled(); }
            protected void setValue(Object t) { model.getInputConfig().setSuppressionAlwaysEnabled((Boolean)t); }});
        
        window.addPreference(new PreferenceBoolean(Resources.getMessage("PropertyDialog.31"), false) { //$NON-NLS-1$
            protected Boolean getValue() { return model.getInputConfig().isAttributeTypeSuppressed(AttributeType.SENSITIVE_ATTRIBUTE); }
            protected void setValue(Object t) { model.getInputConfig().setAttributeTypeSuppressed(AttributeType.SENSITIVE_ATTRIBUTE, (Boolean)t); }});
        
        window.addPreference(new PreferenceBoolean(Resources.getMessage("PropertyDialog.32"), false) { //$NON-NLS-1$
            protected Boolean getValue() { return model.getInputConfig().isAttributeTypeSuppressed(AttributeType.INSENSITIVE_ATTRIBUTE); }
            protected void setValue(Object t) { model.getInputConfig().setAttributeTypeSuppressed(AttributeType.INSENSITIVE_ATTRIBUTE, (Boolean)t); }});
    }

    /**
     * Create a tab
     * @param window
     */
    private void createTabUtility(PreferencesDialog window) {

        window.addCategory(Resources.getMessage("PropertyDialog.60"), //$NON-NLS-1$
                           controller.getResources().getManagedImage("settings-utility.png")); //$NON-NLS-1$
        
        window.addGroup(Resources.getMessage("DialogProperties.12")); //$NON-NLS-1$
        
        window.addPreference(new PreferenceBoolean(Resources.getMessage("PropertyDialog.61")) { //$NON-NLS-1$
            protected Boolean getValue() { return model.getUseListwiseDeletion(); }
            protected void setValue(Object t) { model.setUseListwiseDeletion((Boolean)t); }});

        window.addGroup(Resources.getMessage("DialogProperties.13")); //$NON-NLS-1$
        
        window.addPreference(new PreferenceBoolean(Resources.getMessage("PropertyDialog.62")) { //$NON-NLS-1$
            protected Boolean getValue() { return model.getUseFunctionalHierarchies(); }
            protected void setValue(Object t) { model.setUseFunctionalHierarchies((Boolean)t); }});

        window.addGroup(Resources.getMessage("DialogProperties.14")); //$NON-NLS-1$

        window.addPreference(new PreferenceInteger(Resources.getMessage("DialogProperties.15"), 1000, Integer.MAX_VALUE, ARXClassificationConfiguration.DEFAULT_MAX_RECORDS) { //$NON-NLS-1$
            protected Integer getValue() { return model.getClassificationModel().getCurrentConfiguration().getMaxRecords(); }
            protected void setValue(Object t) { model.getClassificationModel().setMaxRecords((Integer)t); }});

        window.addPreference(new PreferenceBoolean(Resources.getMessage("DialogProperties.17"), ARXClassificationConfiguration.DEFAULT_DETERMINISTIC) { //$NON-NLS-1$
            protected Boolean getValue() { return model.getClassificationModel().getCurrentConfiguration().isDeterministic(); }
            protected void setValue(Object t) { model.getClassificationModel().setDeterministic((Boolean)t); }});
        
        window.addPreference(new PreferenceInteger(Resources.getMessage("DialogProperties.18"), 2, 100, ARXClassificationConfiguration.DEFAULT_NUMBER_OF_FOLDS) { //$NON-NLS-1$
            protected Integer getValue() { return model.getClassificationModel().getCurrentConfiguration().getNumFolds(); }
            protected void setValue(Object t) { model.getClassificationModel().setNumFolds((Integer)t); }});

        window.addPreference(new PreferenceInteger(Resources.getMessage("DialogProperties.19"), 10, Integer.MAX_VALUE, ARXClassificationConfiguration.DEFAULT_VECTOR_LENGTH) { //$NON-NLS-1$
            protected Integer getValue() { return model.getClassificationModel().getCurrentConfiguration().getVectorLength(); }
            protected void setValue(Object t) { model.getClassificationModel().setVectorLength((Integer)t); }});
<<<<<<< HEAD

        window.addPreference(new PreferenceSelection(Resources.getMessage("DialogProperties.20"), getPriorFunctions()) { //$NON-NLS-1$
            protected String getValue() { return model.getClassificationModel().getPriorFunction().name(); }
            protected void setValue(Object arg0) { model.getClassificationModel().setPriorFunction(PriorFunction.valueOf((String)arg0)); }});
        
        window.addGroup("R Terminal");//$NON-NLS-1$
        
        window.addPreference(new PreferenceInteger("Buffer size", 1000, Integer.MAX_VALUE, 10000) { 
        	protected Integer getValue() { return model.getRModel().getBufferSize(); }
        	protected void setValue(Object t) { model.getRModel().setBufferSize((Integer)t); }});
        
        window.addPreference(new PreferenceString("Path to R") { 
            protected String getValue() { return model.getRModel().getPath(); }
            protected void setValue(Object t) { model.getRModel().setPath((String)t); }});

=======
>>>>>>> f2cf4cba
    }
    
    /**
     * Returns a list of available locales
     * @return
     */
    private String[] getLocales() {
        List<String> languages = new ArrayList<String>();
        languages.add(Resources.getMessage("DialogProperties.4")); //$NON-NLS-1$
        for (String lang : Locale.getISOLanguages()) {
            languages.add(lang.toUpperCase());
        }
        return languages.toArray(new String[]{});
    }

    /**
     * Creates a list of models
     * @return
     */
    private String[] getRiskModelsForAnalyses() {
        List<String> result = new ArrayList<String>();
        for (RiskModelForAttributes model : RiskModelForAttributes.values()) {
            result.add(model.name());
        }
        return result.toArray(new String[result.size()]);
    }
}<|MERGE_RESOLUTION|>--- conflicted
+++ resolved
@@ -309,24 +309,20 @@
         window.addPreference(new PreferenceInteger(Resources.getMessage("DialogProperties.19"), 10, Integer.MAX_VALUE, ARXClassificationConfiguration.DEFAULT_VECTOR_LENGTH) { //$NON-NLS-1$
             protected Integer getValue() { return model.getClassificationModel().getCurrentConfiguration().getVectorLength(); }
             protected void setValue(Object t) { model.getClassificationModel().setVectorLength((Integer)t); }});
-<<<<<<< HEAD
-
-        window.addPreference(new PreferenceSelection(Resources.getMessage("DialogProperties.20"), getPriorFunctions()) { //$NON-NLS-1$
-            protected String getValue() { return model.getClassificationModel().getPriorFunction().name(); }
-            protected void setValue(Object arg0) { model.getClassificationModel().setPriorFunction(PriorFunction.valueOf((String)arg0)); }});
-        
+
         window.addGroup("R Terminal");//$NON-NLS-1$
-        
+
         window.addPreference(new PreferenceInteger("Buffer size", 1000, Integer.MAX_VALUE, 10000) { 
-        	protected Integer getValue() { return model.getRModel().getBufferSize(); }
-        	protected void setValue(Object t) { model.getRModel().setBufferSize((Integer)t); }});
+            protected Integer getValue() { return model.getRModel().getBufferSize(); }
+            protected void setValue(Object t) { model.getRModel().setBufferSize((Integer)t); }});
+        
+        window.addPreference(new PreferenceInteger("Ticks per second", 1, 1000, 10) { 
+        	protected Integer getValue() { return model.getRModel().getTicksPerSecond(); }
+        	protected void setValue(Object t) { model.getRModel().setTicksPerSecond((Integer)t); }});
         
         window.addPreference(new PreferenceString("Path to R") { 
             protected String getValue() { return model.getRModel().getPath(); }
             protected void setValue(Object t) { model.getRModel().setPath((String)t); }});
-
-=======
->>>>>>> f2cf4cba
     }
     
     /**
