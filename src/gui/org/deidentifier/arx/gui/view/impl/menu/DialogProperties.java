--- conflicted
+++ resolved
@@ -109,21 +109,7 @@
         window.addPreference(new PreferenceInteger(Resources.getMessage("PropertyDialog.138"), 1, 1000000, 10) { //$NON-NLS-1$
             protected Integer getValue() { return model.getInputConfig().getGeneticAlgorithmImmigrationInterval(); }
             protected void setValue(Object t) { model.getInputConfig().setGeneticAlgorithmImmigrationInterval((Integer)t); }});
-        
-<<<<<<< HEAD
-        window.addPreference(new PreferenceDouble(Resources.getMessage("PropertyDialog.139"), 0, 1, 0.1d) { //$NON-NLS-1$
-            protected Double getValue() { return model.getInputConfig().getGeneticAlgorithmImmigrationFraction(); }
-            protected void setValue(Object t) { model.getInputConfig().setGeneticAlgorithmImmigrationFraction((Double)t); }});
-        
-        window.addPreference(new PreferenceDouble(Resources.getMessage("PropertyDialog.140"), 0, 100,  0.2d) { //$NON-NLS-1$
-            protected Double getValue() { return model.getInputConfig().getGeneticAlgorithmEliteFraction(); }
-            protected void setValue(Object t) { model.getInputConfig().setGeneticAlgorithmEliteFraction((Double)t); }});
-        
-        window.addPreference(new PreferenceDouble(Resources.getMessage("PropertyDialog.141"), 0, 100,  0.2d) { //$NON-NLS-1$
-            protected Double getValue() { return model.getInputConfig().getGeneticAlgorithmCrossoverFraction(); }
-            protected void setValue(Object t) { model.getInputConfig().setGeneticAlgorithmCrossoverFraction((Double)t); }});
-        
-=======
+ 
         window.addPreference(new PreferenceDouble(Resources.getMessage("PropertyDialog.139"), 0, 1, 0.2d) { //$NON-NLS-1$
             protected Double getValue() { return model.getInputConfig().getGeneticAlgorithmImmigrationFraction(); }
             protected void setValue(Object t) { model.getInputConfig().setGeneticAlgorithmImmigrationFraction((Double)t); }});
@@ -140,7 +126,6 @@
             protected Double getValue() { return model.getInputConfig().getGeneticAlgorithmProductionFraction(); }
             protected void setValue(Object t) { model.getInputConfig().setGeneticAlgorithmProductionFraction((Double)t); }});
         
->>>>>>> 0e207238
         window.addPreference(new PreferenceDouble(Resources.getMessage("PropertyDialog.142"), 0, 1,  0.2d) { //$NON-NLS-1$
             protected Double getValue() { return model.getInputConfig().getGeneticAlgorithmMutationProbability(); }
             protected void setValue(Object t) { model.getInputConfig().setGeneticAlgorithmMutationProbability((Double)t); }});  
