--- conflicted
+++ resolved
@@ -1,65 +1,52 @@
-/*
- * ARX: Powerful Data Anonymization
- * Copyright 2012 - 2018 Fabian Prasser and contributors
- * 
- * Licensed under the Apache License, Version 2.0 (the "License");
- * you may not use this file except in compliance with the License.
- * You may obtain a copy of the License at
- * 
- * http://www.apache.org/licenses/LICENSE-2.0
- * 
- * Unless required by applicable law or agreed to in writing, software
- * distributed under the License is distributed on an "AS IS" BASIS,
- * WITHOUT WARRANTIES OR CONDITIONS OF ANY KIND, either express or implied.
- * See the License for the specific language governing permissions and
- * limitations under the License.
- */
-
-package org.deidentifier.arx.gui.view.impl.risk;
-
-import org.deidentifier.arx.gui.Controller;
-import org.deidentifier.arx.gui.model.ModelEvent.ModelPart;
-import org.deidentifier.arx.gui.resources.Resources;
-import org.eclipse.swt.widgets.Composite;
-
-/**
- * Layouts the risk analysis perspective.
- *
- * @author Fabian Prasser
- */
-public class LayoutRisksTop extends LayoutRisksAbstract {
-
-    /**
-     * Creates a new instance.
-     *
-     * @param parent
-     * @param controller
-     * @param target
-     * @param reset
-     */
-    public LayoutRisksTop(final Composite parent,
-                          final Controller controller,
-                          final ModelPart target,
-                          final ModelPart reset) {
-
+/*
+ * ARX: Powerful Data Anonymization
+ * Copyright 2012 - 2018 Fabian Prasser and contributors
+ * 
+ * Licensed under the Apache License, Version 2.0 (the "License");
+ * you may not use this file except in compliance with the License.
+ * You may obtain a copy of the License at
+ * 
+ * http://www.apache.org/licenses/LICENSE-2.0
+ * 
+ * Unless required by applicable law or agreed to in writing, software
+ * distributed under the License is distributed on an "AS IS" BASIS,
+ * WITHOUT WARRANTIES OR CONDITIONS OF ANY KIND, either express or implied.
+ * See the License for the specific language governing permissions and
+ * limitations under the License.
+ */
+
+package org.deidentifier.arx.gui.view.impl.risk;
+
+import org.deidentifier.arx.gui.Controller;
+import org.deidentifier.arx.gui.model.ModelEvent.ModelPart;
+import org.deidentifier.arx.gui.resources.Resources;
+import org.eclipse.swt.widgets.Composite;
+
+/**
+ * Layouts the risk analysis perspective.
+ *
+ * @author Fabian Prasser
+ */
+public class LayoutRisksTop extends LayoutRisksAbstract {
+
+    /**
+     * Creates a new instance.
+     *
+     * @param parent
+     * @param controller
+     * @param target
+     * @param reset
+     */
+    public LayoutRisksTop(final Composite parent,
+                          final Controller controller,
+                          final ModelPart target,
+                          final ModelPart reset) {
+
         super(parent, controller, target == ModelPart.INPUT, true);
-        
-<<<<<<< HEAD
-        registerView(0, new ViewRisksRiskDistributionPlot(createTab(Resources.getMessage("RiskAnalysis.4"), "help.risk.classsizes"), controller, target, reset)); //$NON-NLS-1$ //$NON-NLS-2$
-        registerView(1, new ViewRisksRiskDistributionTable(createTab(Resources.getMessage("RiskAnalysis.0"), "help.risk.classsizes"), controller, target, reset)); //$NON-NLS-1$ //$NON-NLS-2$
-        registerView(2, new ViewRisksReIdentification(createTab(Resources.getMessage("RiskAnalysis.32"), "help.risk.reidentification"), controller, target, reset)); //$NON-NLS-1$ //$NON-NLS-2$
-        registerView(3, new ViewRisksMSUKeyStatistics(createTab(Resources.getMessage("RiskAnalysis.45"), "help.risk.msu.keys"), controller, target, reset)); //$NON-NLS-1$ //$NON-NLS-2$
-        registerView(4, new ViewRisksMSUIntrusionSimulation(createTab(Resources.getMessage("RiskAnalysis.46"), "help.risk.msu.dis"), controller, target, reset)); //$NON-NLS-1$ //$NON-NLS-2$
-=======
-        registerView(0, new ViewRisksRiskDistribution(createTab(Resources.getMessage("RiskAnalysis.4"), "help.risk.classsizes"), controller, target, reset)); //$NON-NLS-1$ //$NON-NLS-2$
-        registerView(1, new ViewRisksQuasiIdentifiersTable(createTab(Resources.getMessage("RiskAnalysis.15"), "help.risk.quasiidentifiers"), controller, target, reset)); //$NON-NLS-1$ //$NON-NLS-2$
-        registerView(2, new ViewRisksAttackerModels(createTab(Resources.getMessage("RiskAnalysis.32"), "help.risk.reidentification"), controller, target, reset)); //$NON-NLS-1$ //$NON-NLS-2$
-        
-        if (target == ModelPart.INPUT) {
-            new ViewRisksHIPAAIdentifiersTable(createTab(Resources.getMessage("RiskAnalysis.26"), "help.risk.hipaa"), controller, target, reset); //$NON-NLS-1$ //$NON-NLS-2$
-        }
->>>>>>> a45e846d
-        
-        setSelectionIdex(0);
-    }
+        registerView(0, new ViewRisksRiskDistribution(createTab(Resources.getMessage("RiskAnalysis.4"), "help.risk.classsizes"), controller, target, reset)); //$NON-NLS-1$ //$NON-NLS-2$
+        registerView(1, new ViewRisksAttackerModels(createTab(Resources.getMessage("RiskAnalysis.32"), "help.risk.reidentification"), controller, target, reset)); //$NON-NLS-1$ //$NON-NLS-2$
+        registerView(2, new ViewRisksMSUKeyStatistics(createTab(Resources.getMessage("RiskAnalysis.45"), "help.risk.msu.keys"), controller, target, reset)); //$NON-NLS-1$ //$NON-NLS-2$
+        registerView(3, new ViewRisksMSUIntrusionSimulation(createTab(Resources.getMessage("RiskAnalysis.46"), "help.risk.msu.dis"), controller, target, reset)); //$NON-NLS-1$ //$NON-NLS-2$
+        setSelectionIdex(0);
+    }
 }