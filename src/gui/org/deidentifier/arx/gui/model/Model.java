--- conflicted
+++ resolved
@@ -587,9 +587,6 @@
         }
         return bLikenessModel;
     }
-<<<<<<< HEAD
-    
-=======
 
     /**
      * Return charset. Returns <code>null</code> for projects with unknown charset, "UTF-8" else.
@@ -599,7 +596,6 @@
         return this.charset;
     }
 
->>>>>>> cdbbfd43
     /**
      * Returns the classification model
      * @return
@@ -786,10 +782,7 @@
     public ModelKAnonymityCriterion getKAnonymityModel() {
         return kAnonymityModel;
     }
-<<<<<<< HEAD
-=======
-
->>>>>>> cdbbfd43
+
     /**
      * Returns the k-map model.
      *
@@ -890,7 +883,7 @@
         }
         return this.metricDescription;
     }
-    
+
     /**
      * Returns the minimum key size model.
      *
@@ -902,7 +895,7 @@
         }
         return minimumKeySizeModel;
     }
-
+    
     /**
      * Returns the name of this project.
      *
