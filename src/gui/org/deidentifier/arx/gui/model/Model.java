/*
 * ARX: Powerful Data Anonymization
 * Copyright 2012 - 2018 Fabian Prasser and contributors
 * 
 * Licensed under the Apache License, Version 2.0 (the "License");
 * you may not use this file except in compliance with the License.
 * You may obtain a copy of the License at
 * 
 * http://www.apache.org/licenses/LICENSE-2.0
 * 
 * Unless required by applicable law or agreed to in writing, software
 * distributed under the License is distributed on an "AS IS" BASIS,
 * WITHOUT WARRANTIES OR CONDITIONS OF ANY KIND, either express or implied.
 * See the License for the specific language governing permissions and
 * limitations under the License.
 */

package org.deidentifier.arx.gui.model;

import java.io.IOException;
import java.io.InputStream;
import java.io.Serializable;
import java.util.ArrayList;
import java.util.Arrays;
import java.util.HashMap;
import java.util.HashSet;
import java.util.List;
import java.util.Locale;
import java.util.Map;
import java.util.Map.Entry;
import java.util.Set;

import org.deidentifier.arx.ARXAnonymizer;
import org.deidentifier.arx.ARXConfiguration;
import org.deidentifier.arx.ARXLattice.ARXNode;
import org.deidentifier.arx.ARXPopulationModel;
import org.deidentifier.arx.ARXProcessStatistics;
import org.deidentifier.arx.ARXResult;
import org.deidentifier.arx.AttributeType;
import org.deidentifier.arx.AttributeType.Hierarchy;
import org.deidentifier.arx.AttributeType.MicroAggregationFunction;
import org.deidentifier.arx.DataDefinition;
import org.deidentifier.arx.DataHandle;
import org.deidentifier.arx.DataSubset;
import org.deidentifier.arx.aggregates.HierarchyBuilder;
import org.deidentifier.arx.criteria.Inclusion;
import org.deidentifier.arx.criteria.PrivacyCriterion;
import org.deidentifier.arx.gui.resources.Resources;
import org.deidentifier.arx.io.CSVSyntax;
import org.deidentifier.arx.metric.MetricConfiguration;
import org.deidentifier.arx.metric.MetricDescription;
import org.deidentifier.arx.risk.HIPAAConstants;
import org.deidentifier.arx.risk.RiskQuestionnaire;
import org.deidentifier.arx.risk.RiskQuestionnaireWeights;

/**
 * This class implements a large portion of the model used by the GUI.
 *
 * @author Fabian Prasser
 * @author James Gaupp
 */
public class Model implements Serializable {
    
    /**
     * The currently selected perspective
     * @author Fabian Prasser
     */
    public static enum Perspective {
        CONFIGURATION,
        EXPLORATION,
        ANALYSIS,
        RISK
    }

    /** SVUID. */
    private static final long                             serialVersionUID                = -7669920657919151279L;

    /* *****************************************
     * TRANSIENT VARIABLES
     *******************************************/

    /** The current anonymizer, if any. */
    private transient ARXAnonymizer                       anonymizer                      = null;

    /** The current output data. */
    private transient DataHandle                          output                          = null;

    /** The currently displayed transformation. */
    private transient ARXNode                             outputNode                      = null;

    /** The path to the project file. */
    private transient String                              path                            = null;

    /** The current result. */
    private transient ARXResult                           result                          = null;

    /** The currently selected node. */
    private transient ARXNode                             selectedNode                    = null;

    /** The clip board. */
    private transient ModelClipboard                      clipboard                       = null;

    /** The perspective */
    private transient Perspective                         perspective                     = Perspective.CONFIGURATION;

    /* *****************************************
     * PARAMETERS AND THRESHOLDS
     *******************************************/

    /** Anonymization parameter. */
    private double                                        snapshotSizeDataset             = 0.2d;

    /** Anonymization parameter. */
    private double                                        snapshotSizeSnapshot            = 0.8d;

    /** Anonymization parameter. */
    private int                                           historySize                     = 200;

    /** Threshold. */
    private int                                           maximalSizeForComplexOperations = 5000000;

    /** Threshold. */
    private int                                           initialNodesInViewer            = 100;

    /** Threshold. */
    private int                                           maxNodesInViewer                = 700;

    /* *****************************************
     * PROJECT METADATA
     ******************************************/

    /** The project description. */
    private String                                        description;

    /** The size of the input file. */
    private long                                          inputBytes                      = 0L;

    /** Is the project file modified. */
    private boolean                                       modified                        = false;

    /** The project name. */
    private String                                        name                            = null;

    /** Left for backwards compatibility only! */
    private char                                          separator                       = ';';                                                    //$NON-NLS-1$

    /** The projects CSV syntax */
    private CSVSyntax                                     csvSyntax;

    /** Execution time of last anonymization. */
    private long                                          time;

    /** Locale. */
    private Locale                                        locale                          = null;

    /** The audit trail */
    private List<ModelAuditTrailEntry>                    auditTrail                      = new ArrayList<ModelAuditTrailEntry>();

    /** Standard charset since ARX > 3.7.1. Older projects will have the value <code>null</code>*/
    private String                                        charset                         = "UTF-8";
    
    /* *****************************************
     * DEBUGGING
     ******************************************/

    /** Is the debugging mode enabled. */
    private boolean                                       debugEnabled                    = false;

    /* *****************************************
     * VISUALIZATIONS
     ******************************************/

    /** Indices of groups in the current output view. */
    private int[]                                         groups;

    /** Label. */
    private String                                        optimalNodeAsString;

    /** Label. */
    private String                                        outputNodeAsString;

    /** Current selection. */
    private String                                        selectedClassValue              = null;

    /** Current selection. */
    private String                                        selectedAttribute               = null;

    /** Enable/disable. */
    private Boolean                                       showVisualization               = true;

    /** Last two selections. */
    private String[]                                      pair                            = new String[] { null, null };

    /* *****************************************
     * SUBSET MANAGEMENT
     ******************************************/

    /** Query. */
    private String                                        query                           = "";                                                     //$NON-NLS-1$

    /** Origin of current subset. */
    private String                                        subsetOrigin                    = "All";                                                  //$NON-NLS-1$

    /* *****************************************
     * SUB-MODELS
     ******************************************/

    /** The current input configuration. */
    private ModelConfiguration                            inputConfig                     = new ModelConfiguration();

    /** A filter describing which transformations are currently selected. */
    private ModelNodeFilter                               nodeFilter                      = null;

    /** Configuration of the data view. */
    private ModelViewConfig                               viewConfig                      = new ModelViewConfig();

    /** The current output configuration. */
    private ModelConfiguration                            outputConfig                    = null;

    /** The current risk model. */
    private ModelRisk                                     riskModel                       = null;

    /* *****************************************
     * PRIVACY CRITERIA
     * *****************************************/

    /** Model for a specific privacy criterion. */
    private ModelDPresenceCriterion                       dPresenceModel                  = new ModelDPresenceCriterion();

    /** Model for a specific privacy criterion. */
    private ModelKMapCriterion                            kMapModel                       = new ModelKMapCriterion();

    /** Model for a specific privacy criterion. */
    private ModelKAnonymityCriterion                      kAnonymityModel                 = new ModelKAnonymityCriterion();

    /** Model for a specific privacy criterion. */
    private Map<String, ModelLDiversityCriterion>         lDiversityModel                 = new HashMap<String, ModelLDiversityCriterion>();

    /** Model for a specific privacy criterion. */
    private Map<String, ModelTClosenessCriterion>         tClosenessModel                 = new HashMap<String, ModelTClosenessCriterion>();

    /** Model for a specific privacy criterion. */
    private Set<ModelRiskBasedCriterion>                  riskBasedModel                  = new HashSet<ModelRiskBasedCriterion>();

    /** Model for a specific privacy criterion. */
    private ModelDifferentialPrivacyCriterion             differentialPrivacyModel        = new ModelDifferentialPrivacyCriterion();

    /** Model for a specific privacy criterion. */
    private Map<String, ModelDDisclosurePrivacyCriterion> dDisclosurePrivacyModel         = new HashMap<String, ModelDDisclosurePrivacyCriterion>();

    /** Model for a specific privacy criterion. */
    private ModelProfitabilityCriterion                   stackelbergPrivacyModel         = new ModelProfitabilityCriterion();

    /** Model for a specific privacy criterion. */
    private Map<String, ModelBLikenessCriterion>          bLikenessModel                  = new HashMap<String, ModelBLikenessCriterion>();

    /* *****************************************
     * UTILITY ANALYSIS
     ******************************************/

    /** Configuration. */
    private MetricConfiguration                           metricConfig                    = null;

    /** Description. */
    private MetricDescription                             metricDescription               = null;

    /** Summary statistics */
    private Boolean                                       useListwiseDeletion             = true;

    /** Utility estimation during anonymization */
    private Boolean                                       useFunctionalHierarchies        = true;

    /* *****************************************
     * RISK ANALYSIS
     ******************************************/
    /** Selected quasi identifiers */
    private Set<String>                                   selectedQuasiIdentifiers        = null;    

    /* *****************************************
     * LOCAL RECODING
     ******************************************/
    /** The local recoding model */
    private ModelLocalRecoding                            localRecodingModel              = new ModelLocalRecoding();

    /** Heuristic search threshold */
    private Integer                                       heuristicSearchThreshold;

    /** Heuristic search threshold */
    private Integer                                       heuristicSearchTimeLimit;

    /** Heuristic search threshold */
    private Integer                                       heuristicSearchStepLimit;

    /** General anonymization configuration. Proxy for some fields for backwards compatibility */
    private ModelAnonymizationConfiguration               anonymizationConfiguration;

    /* *****************************************
     * Data Mining
     * *****************************************
     */
    /** Selected attributes */
    private Set<String>                                   selectedFeatures                = null;

    /** Selected attributes */
    private Set<String>                                   selectedClasses                 = null;

    /** Model */
    private ModelClassification                           classificationModel             = new ModelClassification();

    /* *****************************************
     * RISK WIZARD
     ******************************************/
    /** Current configuration for the risk wizard */
    private RiskQuestionnaireWeights                      riskQuestionnaireWeights        = null;
    /** Current configuration for the risk wizard */
    private RiskQuestionnaire                             riskQuestionnaire               = null;

    /* *****************************************
     * Information about the last anonymization process
     * *****************************************
     */
    /** Statistics about the last optimization process */
    private ARXProcessStatistics                          optimizationStatistics          = null;

    /**
     * Creates a new instance.
     *
     * @param name
     * @param description
     * @param locale
     */
    public Model(final String name, final String description, Locale locale) {
        this.name = name;
        this.description = description;
        this.locale = locale;
        setModified();
    }

    /**
     * Adds an entry to the audit trail
     * @param entry
     */
    public void addAuditTrailEntry(ModelAuditTrailEntry entry) {
        this.getAuditTrail().add(entry);
        this.setModified();
    }

    /**
     * Creates an anonymizer for the current config.
     *
     * @return
     */
    public ARXAnonymizer createAnonymizer() {
        
        // Initialize anonymizer
        this.anonymizer = new ARXAnonymizer();
        this.anonymizer.setHistorySize(getHistorySize());
        this.anonymizer.setMaximumSnapshotSizeDataset(getSnapshotSizeDataset());
        this.anonymizer.setMaximumSnapshotSizeSnapshot(getSnapshotSizeSnapshot());
        
        // Add all criteria
        this.createConfig();

        // Return the anonymizer
        return anonymizer;
    }

    /**
     * Replaces the output config with a clone of the input config.
     */
    public void createClonedConfig() {
        outputConfig = inputConfig.clone();
        this.setModified();
    }

    /**
     * Creates an ARXConfiguration.
     */
    public void createConfig() {

        ModelConfiguration config = getInputConfig();
        DataDefinition definition = getInputDefinition();

        // Initialize the config
        config.removeAllCriteria();
        if (definition == null) return;
        
        // Initialize the metric
        config.setMetric(this.getMetricDescription().createInstance(this.getMetricConfiguration()));

        // Initialize definition
        for (String attr : definition.getQuasiIdentifyingAttributes()) {

            // Reset
            definition.resetAttributeType(attr);
            definition.resetHierarchy(attr);
            definition.resetHierarchyBuilder(attr);
            definition.resetMaximumGeneralization(attr);
            definition.resetMicroAggregationFunction(attr);
            definition.resetMinimumGeneralization(attr);
            
            // This increases the precision of the Loss utility measure
            if (this.getUseFunctionalHierarchies() && config.getHierarchyBuilder(attr) != null) {
                definition.setHierarchy(attr, config.getHierarchyBuilder(attr));
            } else {
                definition.setHierarchy(attr, (HierarchyBuilder<?>)null);
            }
            
            // Set hierarchy
            Hierarchy hierarchy = config.getHierarchy(attr);
            if (hierarchy != null && hierarchy.getHierarchy() != null) {
                definition.setHierarchy(attr, hierarchy);
            }
            
            // Set attribute type
            definition.setAttributeType(attr, AttributeType.QUASI_IDENTIFYING_ATTRIBUTE);

            // Prepare for micro-aggregation
            if (config.getTransformationMode(attr) == ModelTransformationMode.MICRO_AGGREGATION) {

                MicroAggregationFunction function = config.getMicroAggregationFunction(attr)
                                                          .createInstance(config.getMicroAggregationIgnoreMissingData(attr));
                definition.setMicroAggregationFunction(attr, function);

            // Prepare for micro-aggregation with clustering
            } else if (config.getTransformationMode(attr) == ModelTransformationMode.CLUSTERING_AND_MICRO_AGGREGATION) {

                MicroAggregationFunction function = config.getMicroAggregationFunction(attr)
                                                          .createInstance(config.getMicroAggregationIgnoreMissingData(attr));
                definition.setMicroAggregationFunction(attr, function, true);
                
            // Prepare for generalization
            } else {

                definition.setMicroAggregationFunction(attr, null);
                Integer min = config.getMinimumGeneralization(attr);
                Integer max = config.getMaximumGeneralization(attr);
                if (min != null) {
                    definition.setMinimumGeneralization(attr, min);
                }
                if (max != null) {
                    definition.setMaximumGeneralization(attr, max);
                }
            }
        }

        if (this.differentialPrivacyModel != null &&
            this.differentialPrivacyModel.isEnabled()) {
            config.addCriterion(this.differentialPrivacyModel.getCriterion(this));
            // Convert the fraction of epsilon to use for automatic generalization to the absolute budget required by the config
            double dpSearchBudget = this.differentialPrivacyModel.getEpsilon() * this.differentialPrivacyModel.getEpsilonGeneralizationFraction();
            config.getConfig().setDPSearchBudget(dpSearchBudget);
        }

        if (this.kAnonymityModel != null &&
            this.kAnonymityModel.isEnabled()) {
            config.addCriterion(this.kAnonymityModel.getCriterion(this));
        }

        if (this.kMapModel != null &&
            this.kMapModel.isEnabled()) {
            config.addCriterion(this.kMapModel.getCriterion(this));
        }

        if (this.dPresenceModel != null && 
            this.dPresenceModel.isEnabled()) {
            config.addCriterion(this.dPresenceModel.getCriterion(this));
        }
        
        if (this.stackelbergPrivacyModel != null &&
            this.stackelbergPrivacyModel.isEnabled()) {
            config.addCriterion(this.stackelbergPrivacyModel.getCriterion(this));
        }
        
        for (Entry<String, ModelLDiversityCriterion> entry : this.lDiversityModel.entrySet()){
            if (entry.getValue() != null &&
                entry.getValue().isEnabled()) {
                config.addCriterion(entry.getValue().getCriterion(this));
            }
        }
        
        for (Entry<String, ModelTClosenessCriterion> entry : this.tClosenessModel.entrySet()){
            if (entry.getValue() != null &&
                entry.getValue().isEnabled()) {
                
                if (entry.getValue().getVariant()==1){ // EMD with hierarchy
                    if (config.getHierarchy(entry.getValue().getAttribute()) == null){
                        config.setHierarchy(entry.getValue().getAttribute(), Hierarchy.create());
                    }
                }
                
                PrivacyCriterion criterion = entry.getValue().getCriterion(this);
                config.addCriterion(criterion);
            }
        }

        for (Entry<String, ModelDDisclosurePrivacyCriterion> entry : this.dDisclosurePrivacyModel.entrySet()){
            if (entry.getValue() != null &&
                entry.getValue().isEnabled()) {
                config.addCriterion(entry.getValue().getCriterion(this));
            }
        }
        
        for (Entry<String, ModelBLikenessCriterion> entry : this.bLikenessModel.entrySet()){
            if (entry.getValue() != null &&
                entry.getValue().isEnabled()) {
                config.addCriterion(entry.getValue().getCriterion(this));
            }
        }
        
        for (ModelRiskBasedCriterion entry : this.riskBasedModel){
            if (entry != null && entry.isEnabled()) {
                PrivacyCriterion criterion = entry.getCriterion(this);
                config.addCriterion(criterion);
            }
        }

        // If a subset has been defined
        if (config.getInput() != null && config.getResearchSubset() != null && 
            config.getResearchSubset().size() != config.getInput().getHandle().getNumRows()) {
            
            // Configure it, if not done already
            boolean subsetDefined = false;
            for (PrivacyCriterion c : config.getCriteria()) {

                // (e,d)-DP will return false at this point, 
                // but consistency will be checked by ARXConfiguration.initialize(...) 
                subsetDefined |= c.isSubsetAvailable();
            }
            // Add, if missing
            if (!subsetDefined) {
                DataSubset subset = DataSubset.create(config.getInput(), config.getResearchSubset());
                config.addCriterion(new Inclusion(subset));
            }            
        }
    }
    /**
     * Returns the current anonymization configuration
     * @return
     */
    public ModelAnonymizationConfiguration getAnonymizationConfiguration() {
        if (anonymizationConfiguration == null) {
            anonymizationConfiguration = new ModelAnonymizationConfiguration(this);
        }
        return anonymizationConfiguration;
    }
    
    /**
     * Returns the current anonymizer.
     *
     * @return
     */
    public ARXAnonymizer getAnonymizer() {
        return anonymizer;
    }

    /**
     * Returns the last two selected attributes.
     *
     * @return
     */
    public String[] getAttributePair() {
        if (pair == null) pair = new String[] { null, null };
        return pair;
    }

    /**
     * Returns the audit trail
     * @return
     */
    public List<ModelAuditTrailEntry> getAuditTrail() {
        if (this.auditTrail == null) {
            this.auditTrail = new ArrayList<ModelAuditTrailEntry>();
        }
        return auditTrail;
    }

    /**
     * Returns the b-Likeness privacy model.
     *
     * @return
     */
    public Map<String, ModelBLikenessCriterion> getBLikenessModel() {
        if (this.bLikenessModel == null) {
            this.bLikenessModel = new HashMap<String, ModelBLikenessCriterion>();
            DataHandle handle = inputConfig.getInput().getHandle();
            for (int col = 0; col < handle.getNumColumns(); col++) {
                String attribute = handle.getAttributeName(col);
                bLikenessModel.put(attribute, new ModelBLikenessCriterion(attribute));
            }
        }
        return bLikenessModel;
    }

    /**
     * Return charset. Returns <code>null</code> for projects with unknown charset, "UTF-8" else.
     * @return
     */
    public String getCharset() {
        return this.charset;
    }

    /**
     * Returns the classification model
     * @return
     */
    public ModelClassification getClassificationModel() {
        if (this.classificationModel == null) {
            this.classificationModel = new ModelClassification();
        }
        return this.classificationModel;
    }

    /**
     * Returns the clipboard.
     *
     * @return
     */
    public ModelClipboard getClipboard(){
        if (clipboard==null){
            clipboard = new ModelClipboard();
        }
        return clipboard;
    }

    /**
     * Gets the csv config model.
     * @return
     */
    public CSVSyntax getCSVSyntax() {
        if (csvSyntax == null) {
            csvSyntax = new CSVSyntax();
            csvSyntax.setDelimiter(separator);
        }
        return csvSyntax;
    }
    
    /**
     * Returns the d-disclosure privacy model.
     *
     * @return
     */
    public Map<String, ModelDDisclosurePrivacyCriterion> getDDisclosurePrivacyModel() {
        if (this.dDisclosurePrivacyModel == null) {
            this.dDisclosurePrivacyModel = new HashMap<String, ModelDDisclosurePrivacyCriterion>();
            DataHandle handle = inputConfig.getInput().getHandle();
            for (int col = 0; col < handle.getNumColumns(); col++) {
                String attribute = handle.getAttributeName(col);
                dDisclosurePrivacyModel.put(attribute, new ModelDDisclosurePrivacyCriterion(attribute));
            }
        }
        return dDisclosurePrivacyModel;
    }

    /**
     * Returns the project description.
     *
     * @return
     */
    public String getDescription() {
        return description;
    }

    /**
     * Returns the (e,d)-DP model.
     *
     * @return
     */
    public ModelDifferentialPrivacyCriterion getDifferentialPrivacyModel() {
        if (this.differentialPrivacyModel == null) {
            this.differentialPrivacyModel = new ModelDifferentialPrivacyCriterion();
        }
        return differentialPrivacyModel;
    }
    
    /**
     * Returns the d-presence model.
     *
     * @return
     */
    public ModelDPresenceCriterion getDPresenceModel() {
        return dPresenceModel;
    }

    /**
     * Returns a list of indices of all equivalence classes.
     *
     * @return
     */
    public int[] getGroups() {
        // TODO: Refactor to colors[groups[row]]
        return this.groups;
    }

    /**
     * @return the heuristicSearchStepLimit
     */
    public Integer getHeuristicSearchStepLimit() {
        if (this.heuristicSearchStepLimit == null) {
            return this.heuristicSearchStepLimit = 1000;
        }
        return heuristicSearchStepLimit;
    }

    /**
     * @return the heuristicSearchThreshold
     */
    public Integer getHeuristicSearchThreshold() {
        if (this.heuristicSearchThreshold == null) {
            return this.heuristicSearchThreshold = 100000;
        }
        return heuristicSearchThreshold;
    }

    /**
     * @return the heuristicSearchTimeLimit
     */
    public Integer getHeuristicSearchTimeLimit() {
        if (this.heuristicSearchTimeLimit == null) {
            return this.heuristicSearchTimeLimit = 30000;
        }
        return heuristicSearchTimeLimit;
    }
    
    /**
     * Returns the according parameter.
     *
     * @return
     */
    public int getHistorySize() {
        return historySize;
    }

    /**
     * Returns an upper bound on the number of nodes that will initially
     * be displayed in the lattice viewer.
     *
     * @return
     */
    public int getInitialNodesInViewer() {
        return initialNodesInViewer;
    }

    /**
     * Returns the size in bytes of the input file.
     *
     * @return
     */
    public long getInputBytes() {
        return inputBytes;
    }

    /**
     * Returns the input configuration.
     *
     * @return
     */
    public ModelConfiguration getInputConfig() {
        return inputConfig;
    }

    /**
     * Returns the input definition.
     *
     * @return
     */
    public DataDefinition getInputDefinition(){
        if (inputConfig==null) return null;
        else if (inputConfig.getInput()==null) return null;
        else return inputConfig.getInput().getDefinition();
    }

    /**
     * Returns the input population model
     * @return
     */
    public ARXPopulationModel getInputPopulationModel() {
        return getRiskModel().getPopulationModel();
    }
    
    /**
     * Returns the k-anonymity model.
     *
     * @return
     */
    public ModelKAnonymityCriterion getKAnonymityModel() {
        return kAnonymityModel;
    }

    /**
     * Returns the k-map model.
     *
     * @return
     */
    public ModelKMapCriterion getKMapModel() {
        if (kMapModel == null) {
            kMapModel = new ModelKMapCriterion();
        }
        return kMapModel;
    }
    
    /**
     * Returns the l-diversity model.
     *
     * @return
     */
    public Map<String, ModelLDiversityCriterion> getLDiversityModel() {
           if (this.lDiversityModel == null) {
                this.lDiversityModel = new HashMap<String, ModelLDiversityCriterion>();
            }
        return lDiversityModel;
    }

    /**
     * Returns the project locale.
     *
     * @return
     */
    public Locale getLocale() {
        if (this.locale == null) {
            return Locale.getDefault();
        } else {
            return locale;
        }
    }

    /**
     * Returns the model for local recoding
     * @return
     */
    public ModelLocalRecoding getLocalRecodingModel() {
        if (this.localRecodingModel == null) {
            this.localRecodingModel = new ModelLocalRecoding();
        }
        return localRecodingModel;
    }

    /**
     * When a dataset has more records than this threshold,
     * visualization of statistics will be disabled.
     *
     * @return
     */
    public int getMaximalSizeForComplexOperations(){
        return this.maximalSizeForComplexOperations;
    }

    /**
     * Returns the maximal size of a sub-lattice that will be displayed
     * by the viewer.
     *
     * @return
     */
    public int getMaxNodesInViewer() {
        return maxNodesInViewer;
    }

    /**
     * Returns the configuration of the metric.
     *
     * @return
     */
    public MetricConfiguration getMetricConfiguration() {
        
        if (this.metricConfig == null) {
            if (this.inputConfig == null || this.inputConfig.getMetric() == null) {
                this.metricConfig = ARXConfiguration.create().getQualityModel().getConfiguration();
            } else {
                this.metricConfig = this.inputConfig.getMetric().getConfiguration();
            }
        }
        return this.metricConfig;
    }

    /**
     * Returns a description of the metric.
     *
     * @return
     */
    public MetricDescription getMetricDescription() {
        if (this.metricDescription == null) {
            if (this.inputConfig == null || this.inputConfig.getMetric() == null) {
                this.metricDescription = ARXConfiguration.create().getQualityModel().getDescription();
            } else {
                this.metricDescription = this.inputConfig.getMetric().getDescription();
            }
        }
        return this.metricDescription;
    }
    
    /**
     * Returns the name of this project.
     *
     * @return
     */
    public String getName() {
        return name;
    }
    
    /**
     * Returns the current filter.
     *
     * @return
     */
    public ModelNodeFilter getNodeFilter() {
        return nodeFilter;
    }

    /**
     * Returns a string representation of the current optimum.
     *
     * @return
     */
    public String getOptimalNodeAsString() {
        return optimalNodeAsString;
    }

    /**
     * @return the output
     */
    public DataHandle getOutput() {
        return output;
    }

    /**
     * Returns the output config.
     *
     * @return
     */
    public ModelConfiguration getOutputConfig() {
        return outputConfig;
    }

    /**
     * Returns the output definition.
     *
     * @return
     */
    public DataDefinition getOutputDefinition(){
        if (this.output == null){
            if (this.result != null) {
                return this.result.getDataDefinition();
            } else {
                return null;
            }
        }
        else return this.output.getDefinition();
    }

    /**
     * Returns a string representation of the currently applied transformation.
     *
     * @return
     */
    public String getOutputNodeAsString() {
        return outputNodeAsString;
    }

    /**
     * Returns the output population model, if any. Null otherwise.
     * @return
     */
    public ARXPopulationModel getOutputPopulationModel() {
        ModelConfiguration config = getOutputConfig();
        if (config != null) {
            for (PrivacyCriterion c : config.getCriteria()) {
                if (c.getPopulationModel() != null) {
                    return c.getPopulationModel();
                }
            }
        }
        return null;
    }
    
    /**
     * Returns the currently applied transformation.
     *
     * @return
     */
    public ARXNode getOutputTransformation() {
        return outputNode;
    }

    /**
     * Returns the path of the project.
     *
     * @return
     */
    public String getPath() {
        return path;
    }

    /**
     * @return the perspective
     */
    public Perspective getPerspective() {
        if (perspective == null) {
            perspective = Perspective.CONFIGURATION;
        }
        return perspective;
    }

    /**
     * @return the optimizationStatistics
     */
    public ARXProcessStatistics getProcessStatistics() {
        if (optimizationStatistics == null && this.result != null) {
            return this.result.getProcessStatistics();
        }
        return optimizationStatistics;
    }

    /**
     * Returns the current query.
     *
     * @return
     */
    public String getQuery() {
        return query;
    }

    /**
     * Returns the current result.
     *
     * @return the result
     */
    public ARXResult getResult() {
        return result;
    }

    /**
     * Returns the risk-based model.
     *
     * @return
     */
    public Set<ModelRiskBasedCriterion> getRiskBasedModel() {
        if (this.riskBasedModel == null) {
            this.riskBasedModel = new HashSet<ModelRiskBasedCriterion>();
            this.riskBasedModel.add(new ModelRiskBasedCriterion(ModelRiskBasedCriterion.VARIANT_AVERAGE_RISK));
            this.riskBasedModel.add(new ModelRiskBasedCriterion(ModelRiskBasedCriterion.VARIANT_SAMPLE_UNIQUES));
            this.riskBasedModel.add(new ModelRiskBasedCriterion(ModelRiskBasedCriterion.VARIANT_POPULATION_UNIQUES_DANKAR));
        }
        return riskBasedModel;
    }

    /**
     * Returns the risk model
     * @return the risk model
     */
    public ModelRisk getRiskModel() {
        if (this.riskModel == null) {
            this.riskModel = new ModelRisk();
        }
        return riskModel;
    }

    /**
     * Returns the risk wizard configuration
     * @return
     * @throws IOException 
     */
    public RiskQuestionnaire getRiskQuestionnaire() throws IOException {
        if (this.riskQuestionnaire == null) {
            this.riskQuestionnaire = new RiskQuestionnaire(HIPAAConstants.getUSData());
        }
        return this.riskQuestionnaire;
    }

    /**
     * Returns the risk wizard configuration
     * @return
     */
    public RiskQuestionnaireWeights getRiskQuestionnaireWeights() {
        if (this.riskQuestionnaireWeights == null) {
            this.riskQuestionnaireWeights = new RiskQuestionnaireWeights();
        }
		return this.riskQuestionnaireWeights;
	}

    /**
     * Returns the currently selected attribute.
     *
     * @return
     */
    public String getSelectedAttribute() {
        return selectedAttribute;
    }
    
    /**
     * Returns the selected classes
     * @return
     */
    public Set<String> getSelectedClasses() {
        if (this.selectedClasses == null) {
            this.selectedClasses = new HashSet<String>();
        }
        return this.selectedClasses;
    }
    
    /**
     * Returns the selected classes, ordered by occurrence in the dataset
     * @return
     */
    public String[] getSelectedClassesAsArray() {
        return this.getAttributesAsArray(this.getSelectedClasses());
    }

    /**
     * Returns the currently selected class value.
     * 
     * @return
     */
    public String getSelectedClassValue() {
        return selectedClassValue;
    }

    /**
     * Returns the selected features
     * @return
     */
    public Set<String> getSelectedFeatures() {
        if (this.selectedFeatures == null) {
            this.selectedFeatures = new HashSet<String>();
        }
        return this.selectedFeatures;
    }

    /**
     * Returns the selected features, ordered by occurrence in the dataset
     * @return
     */
    public String[] getSelectedFeaturesAsArray() {
        return this.getAttributesAsArray(this.getSelectedFeatures());
    }
    
    /**
     * Returns the selected transformation.
     *
     * @return
     */
    public ARXNode getSelectedNode() {
        return selectedNode;
    }
    
    /**
     * Returns a set of quasi identifiers selected for risk analysis
     * @return
     */
    public Set<String> getSelectedQuasiIdentifiers() {
        
        if (this.selectedQuasiIdentifiers == null) {
            
            // Add qis or other attributes
            if (this.getInputConfig() != null && this.getInputConfig().getInput() != null) {
                DataHandle handle = this.getInputConfig().getInput().getHandle();
                this.selectedQuasiIdentifiers = new HashSet<String>();
                Set<String> qis = this.getInputDefinition().getQuasiIdentifyingAttributes();
                
                // Add standard attributes
                if (qis.isEmpty()) {
                    int max = handle.getNumColumns();
                    max = Math.min(max, getRiskModel().getMaxQiSize());
                    for (int i=0; i<max; i++) {
                        this.selectedQuasiIdentifiers.add(handle.getAttributeName(i));
                    }
                    
                // Add QIs
                } else {
                    int max = qis.size();
                    max = Math.min(max, getRiskModel().getMaxQiSize());
                    for (int i = 0; i < handle.getNumColumns() && selectedQuasiIdentifiers.size() <= max; i++) {
                        String attr = handle.getAttributeName(i);
                        if (qis.contains(attr)) {
                            this.selectedQuasiIdentifiers.add(attr);
                        }
                    }
                }
            } else {
                
                // Return empty set
                return new HashSet<String>();
            }
        }
        return this.selectedQuasiIdentifiers;
    }
    
    /**
     * Returns the separator.
     *
     * @return
     */
    public char getSeparator() {
        return separator;
    }

    
    /**
     * Returns the according parameter.
     *
     * @return
     */
    public double getSnapshotSizeDataset() {
        return snapshotSizeDataset;
    }

    /**
     * Returns the according parameter.
     *
     * @return
     */
    public double getSnapshotSizeSnapshot() {
        return snapshotSizeSnapshot;
    }

    /**
     * Returns the size of the solution space for the current
     * input parameters
     * 
     * @return
     */
    public double getSolutionSpaceSize() {
        
       // Obtain definition
       DataDefinition definition = getInputDefinition();
       if (definition == null) {
           return 0;
       }
       
       // Generalized and clustered QIs
       Set<String> qis = new HashSet<>(definition.getQuasiIdentifiersWithGeneralization());
       qis.addAll(definition.getQuasiIdentifiersWithClusteringAndMicroaggregation());
       double size = 1;
       for (String qi : qis) {
           Hierarchy hierarchy = getInputConfig().getHierarchy(qi);
            if (!(hierarchy == null || hierarchy.getHierarchy() == null || hierarchy.getHierarchy().length == 0 || hierarchy.getHierarchy()[0] == null)) {
                size *= hierarchy.getHierarchy()[0].length;
            }
       }
       
       // Return
       return size;
    }

    /**
     * Returns the configuration object for the stackelberg privacy model
     * @return
     */
    public ModelProfitabilityCriterion getStackelbergModel() {
        if (this.stackelbergPrivacyModel == null) {
            this.stackelbergPrivacyModel = new ModelProfitabilityCriterion();
        }
        return stackelbergPrivacyModel;
    }

    /**
     * Returns the origin of the subset.
     *
     * @return
     */
    public String getSubsetOrigin(){
        return this.subsetOrigin;
    }

    /**
     * Returns the t-closeness model.
     *
     * @return
     */
    public Map<String, ModelTClosenessCriterion> getTClosenessModel() {
        if (this.tClosenessModel == null) {
            this.tClosenessModel = new HashMap<String, ModelTClosenessCriterion>();
        }
        return tClosenessModel;
    }

    /**
     * Returns the execution time of the last anonymization process.
     *
     * @return
     */
    public long getTime() {
        return time;
    }

    /**
     * Returns whether functional hierarchies should be used
     * @return
     */
    public Boolean getUseFunctionalHierarchies() {
        
        // Backwards compatibility
        if (useFunctionalHierarchies == null) {
            useFunctionalHierarchies = true;
        }
        return useFunctionalHierarchies;
    }

    /**
     * Returns whether list-wise deletion is used for summary statistics
     * @return
     */
    public Boolean getUseListwiseDeletion() {
        
        // Backwards compatibility
        if (useListwiseDeletion == null) {
            useListwiseDeletion = true;
        }
        return useListwiseDeletion;
    }

    /**
     * Returns the view configuration.
     *
     * @return
     */
    public ModelViewConfig getViewConfig() {
        return this.viewConfig;
    }

    /**
     * Returns whether debugging is enabled.
     *
     * @return
     */
    public boolean isDebugEnabled() {
        return debugEnabled;
    }

    /**
     * Returns whether this project is modified.
     *
     * @return
     */
    public boolean isModified() {
        if (inputConfig.isModified()) { return true; }
        if (getRiskModel().isModified()) { return true; }
        if (getClassificationModel().isModified()) { return true; }
        if ((outputConfig != null) && outputConfig.isModified()) { return true; }
        if ((clipboard != null) && clipboard.isModified()) { return true; }
        return modified;
    }

    /**
     * Returns whether a quasi-identifier is selected.
     *
     * @return
     */
    public boolean isQuasiIdentifierSelected() {
        return (getInputDefinition().getAttributeType(getSelectedAttribute()) == AttributeType.QUASI_IDENTIFYING_ATTRIBUTE);
    }

    /**
     * Returns whether a sensitive attribute is selected.
     *
     * @return
     */
    public boolean isSensitiveAttributeSelected() {
        return (getInputDefinition().getAttributeType(getSelectedAttribute()) == AttributeType.SENSITIVE_ATTRIBUTE);
    }

    /**
     * Returns whether visualization is enabled.
     *
     * @return
     */
    public boolean isVisualizationEnabled(){
        if (this.showVisualization == null) {
            return true;
        } else {
            return this.showVisualization;
        }
    }

    /**
     * Resets the model.
     */
    public void reset() {
        this.resetCriteria();
        this.resetAttributePair();
        this.inputConfig = new ModelConfiguration();
        this.outputConfig = null;
        this.output = null;
        this.result = null;
        if (auditTrail != null) auditTrail.clear();
        this.selectedQuasiIdentifiers = null;
        this.selectedFeatures = null;
        this.selectedClasses = null;
        this.subsetOrigin = Resources.getMessage("Model.0"); //$NON-NLS-1$
        this.groups = null;
        this.classificationModel = new ModelClassification();
        this.anonymizationConfiguration = null;
        this.heuristicSearchStepLimit = null;
        this.heuristicSearchThreshold = null;
        this.heuristicSearchTimeLimit = null;
        this.optimizationStatistics = null;
        this.localRecodingModel = null;
        this.selectedClassValue = null;
        this.selectedAttribute = null;
    }

    /**
     * Returns the last two selected attributes.
     */
    public void resetAttributePair() {
        if (pair == null) {
            pair = new String[] { null, null };
        }
        pair[0] = null;
        pair[1] = null;
    }
    
    /**
     * Resets the configuration of the privacy criteria.
     */
    public void resetCriteria() {
        
        if (inputConfig==null || inputConfig.getInput()==null) return;
        
        differentialPrivacyModel = new ModelDifferentialPrivacyCriterion();
        kAnonymityModel = new ModelKAnonymityCriterion();
        stackelbergPrivacyModel = new ModelProfitabilityCriterion();
        dPresenceModel = new ModelDPresenceCriterion();
        kMapModel = new ModelKMapCriterion();
        lDiversityModel.clear();
        tClosenessModel.clear();
        riskBasedModel.clear();
        dDisclosurePrivacyModel.clear();
        bLikenessModel.clear();
        DataHandle handle = inputConfig.getInput().getHandle();
        for (int col = 0; col < handle.getNumColumns(); col++) {
            String attribute = handle.getAttributeName(col);
            lDiversityModel.put(attribute, new ModelLDiversityCriterion(attribute));
            tClosenessModel.put(attribute, new ModelTClosenessCriterion(attribute));
            dDisclosurePrivacyModel.put(attribute, new ModelDDisclosurePrivacyCriterion(attribute));
            bLikenessModel.put(attribute, new ModelBLikenessCriterion(attribute));
        }
        riskBasedModel.add(new ModelRiskBasedCriterion(ModelRiskBasedCriterion.VARIANT_AVERAGE_RISK));
        riskBasedModel.add(new ModelRiskBasedCriterion(ModelRiskBasedCriterion.VARIANT_SAMPLE_UNIQUES));
        riskBasedModel.add(new ModelRiskBasedCriterion(ModelRiskBasedCriterion.VARIANT_POPULATION_UNIQUES_DANKAR));
    }

    /**
     * Sets the anonymizer.
     *
     * @param anonymizer
     */
    public void setAnonymizer(final ARXAnonymizer anonymizer) {
        setModified();
        this.anonymizer = anonymizer;
    }
    
    /**
     * Sets the charset
     * @param charset
     */
    public void setCharset(String charset) {
        this.charset = charset;
    }
    
    /**
     * Enables debugging.
     *
     * @param value
     */
    public void setDebugEnabled(boolean value){
        this.debugEnabled = value;
        this.setModified();
    }
    
    /**
     * Sets the project description.
     *
     * @param description
     */
    public void setDescription(final String description) {
        this.description = description;
        setModified();
    }

    /**
     * Updates features and classes to reflect the definition provided
     * @param definition
     * @return Whether an update has been performed
     */
    public boolean setFeaturesAndClasses(DataDefinition definition) {

        // Previous
        Set<String> features = this.getSelectedFeatures();
        Set<String> classes = this.getSelectedClasses();

        // New
        this.setSelectedFeatures(new HashSet<String>(definition.getQuasiIdentifyingAttributes()));
        this.setSelectedClasses(new HashSet<String>(definition.getResponseVariables()));
        
        // Return whether an update has been performed
        return (!features.equals(this.getSelectedFeatures()) || !classes.equals(this.getSelectedClasses()));
    }

    /**
     * Sets the indices of equivalence classes.
     *
     * @param groups
     */
    public void setGroups(int[] groups) {
        this.groups = groups;
    }

    /**
     * @param heuristicSearchStepLimit the heuristicSearchStepLimit to set
     */
    public void setHeuristicSearchStepLimit(Integer heuristicSearchStepLimit) {
        this.heuristicSearchStepLimit = heuristicSearchStepLimit;
    }

    /**
     * @param heuristicSearchThreshold the heuristicSearchThreshold to set
     */
    public void setHeuristicSearchThreshold(Integer heuristicSearchThreshold) {
        this.heuristicSearchThreshold = heuristicSearchThreshold;
    }

    /**
     * @param heuristicSearchTimeLimit the heuristicSearchTimeLimit to set
     */
    public void setHeuristicSearchTimeLimit(Integer heuristicSearchTimeLimit) {
        this.heuristicSearchTimeLimit = heuristicSearchTimeLimit;
    }

    /**
     * Sets the according parameter.
     *
     * @param historySize
     */
    public void setHistorySize(final int historySize) {
        this.historySize = historySize;
        setModified();
    }

    /**
     * Sets the according parameter.
     *
     * @param val
     */
    public void setInitialNodesInViewer(final int val) {
        initialNodesInViewer = val;
        setModified();
    }
    
    /**
     * Sets the size of the input in bytes.
     *
     * @param inputBytes
     */
    public void setInputBytes(final long inputBytes) {
        setModified();
        this.inputBytes = inputBytes;
    }
    
    /**
     * Sets the input config.
     *
     * @param config
     */
    public void setInputConfig(final ModelConfiguration config) {
        this.inputConfig = config;
    }
    
    /**
     * Sets the project locale.
     *
     * @param locale Null for default locale
     */
    public void setLocale(Locale locale) {
        this.locale = locale;
        this.setModified();
    }

    /**
     * Sets the according parameter.
     *
     * @param numberOfRows
     */
    public void setMaximalSizeForComplexOperations(int numberOfRows) {
        this.maximalSizeForComplexOperations = numberOfRows;
        this.setModified();
    }

    /**
     * Sets the according parameter.
     *
     * @param maxNodesInViewer
     */
    public void setMaxNodesInViewer(final int maxNodesInViewer) {
        this.maxNodesInViewer = maxNodesInViewer;
        setModified();
    }

    /**
     * Sets the description of the metric.
     *
     * @param description
     */
    public void setMetricDescription(MetricDescription description) {
        this.metricDescription = description;
    }

    /**
     * Marks this project as modified.
     */
    public void setModified() {
        modified = true;
    }

    /**
     * Sets the project name.
     *
     * @param name
     */
    public void setName(final String name) {
        this.name = name;
        setModified();
    }

    /**
     * Sets a filter.
     *
     * @param filter
     */
    public void setNodeFilter(final ModelNodeFilter filter) {
        nodeFilter = filter;
        setModified();
    }
    
    /**
     * Sets the current output.
     *
     * @param output
     * @param node
     */
    public void setOutput(final DataHandle output, final ARXNode node) {
        this.output = output;
        this.outputNode = node;
        if (node != null) {
            outputNodeAsString = Arrays.toString(node.getTransformation());
        } else {
            outputNodeAsString = null;
        }
        setModified();
    }
    
    /**
     * Sets the current output, deserialized from a project
     *
     * @param stream
     * @param node
     * @throws IOException 
     * @throws ClassNotFoundException 
     */
    public void setOutput(final InputStream stream) throws ClassNotFoundException, IOException {
        
        // Backwards compatibility
        if (stream == null) {
            return;
        }
        this.outputNode = this.getSelectedNode();
        if (this.outputNode != null) {
            this.output = this.result.getOutput(stream, outputNode);
            this.outputNodeAsString = Arrays.toString(outputNode.getTransformation());
        } else {
            this.output = null;
            this.outputNodeAsString = null;
        }
    }
    
    /**
     * Sets the output config.
     *
     * @param config
     */
    public void setOutputConfig(final ModelConfiguration config) {
        outputConfig = config;
    }

    /**
     * Sets the project path.
     *
     * @param path
     */
    public void setPath(final String path) {
        this.path = path;
    }
    
    /**
     * @param perspective the perspective to set
     */
    public void setPerspective(Perspective perspective) {
        this.perspective = perspective;
    }

    /**
     * @param optimizationStatistics the optimizationStatistics to set
     */
    public void setProcessStatistics(ARXProcessStatistics optimizationStatistics) {
        this.optimizationStatistics = optimizationStatistics;
        this.setModified();
    }

    /**
     * Sets the query.
     *
     * @param query
     */
    public void setQuery(String query){
        this.query = query;
        setModified();
    }

    /**
     * Sets the result.
     *
     * @param result
     */
    public void setResult(final ARXResult result) {
        this.result = result;
        if ((result != null) && (result.getGlobalOptimum() != null)) {
            optimalNodeAsString = Arrays.toString(result.getGlobalOptimum().getTransformation());
        } else {
            optimalNodeAsString = null;
        }
        setModified();
    }

    /**
     * Sets the risk wizard configuration
     * @param weights
     * @return
     */
    public void setRiskQuestionnaireWeights(RiskQuestionnaireWeights weights) {
        this.riskQuestionnaireWeights = weights;
    }

    /**
     * Sets the selected attribute.
     *
     * @param attribute
     */
    public void setSelectedAttribute(final String attribute) {
        selectedAttribute = attribute;

        // Track last two selected attributes
        if (pair == null)
            pair = new String[] { null, null };
        if (pair[0] == null) {
            pair[0] = attribute;
            pair[1] = null;
        } else if (pair[1] == null) {
            pair[1] = attribute;
        } else {
            pair[0] = pair[1];
            pair[1] = attribute;
        }

        setModified();
    }

    /**
     * Sets a set of selected attributes
     * @param set
     */
    public void setSelectedClasses(Set<String> set) {
        this.selectedClasses = set;
        this.setModified();
    }

    /**
     * Sets the selected class value.
     * @param classValue
     */
    public void setSelectedClassValue(final String classValue) {
        selectedClassValue = classValue;
    }

    /**
     * Sets a set of selected attributes
     * @param set
     */
    public void setSelectedFeatures(Set<String> set) {
        this.selectedFeatures = set;
        this.setModified();
    }

    /**
     * Sets the selected node.
     *
     * @param node
     */
    public void setSelectedNode(final ARXNode node) {
        selectedNode = node;
        setModified();
    }
    
    /**
     * Sets a set of quasi identifiers selected for risk analysis
     * @param set
     */
    public void setSelectedQuasiIdentifiers(Set<String> set) {
        this.selectedQuasiIdentifiers = set;
        this.setModified();
    }
<<<<<<< HEAD

	/**
=======
    
    /**
>>>>>>> 994a955e
     * 
     *
     * @param snapshotSize
     */
    public void setSnapshotSizeDataset(final double snapshotSize) {
        snapshotSizeDataset = snapshotSize;
        setModified();
    }

    /**
     * Sets the according parameter.
     *
     * @param snapshotSize
     */
    public void setSnapshotSizeSnapshot(final double snapshotSize) {
        setModified();
        snapshotSizeSnapshot = snapshotSize;
    }

    /**
     * Sets how the subset was defined.
     */
    public void setSubsetManual(){
        if (!this.subsetOrigin.endsWith(Resources.getMessage("Model.1"))) { //$NON-NLS-1$
            this.subsetOrigin += Resources.getMessage("Model.2"); //$NON-NLS-1$
        }
    }
    
    /**
     * Sets how the subset was defined.
     *
     * @param origin
     */
    public void setSubsetOrigin(String origin){
        this.subsetOrigin = origin;
    }
    
    /**
     * Sets the execution time of the last anonymization process.
     *
     * @param time
     */
    public void setTime(final long time) {
        this.time = time;
    }

    /**
     * Marks this model as unmodified.
     */
    public void setUnmodified() {
        modified = false;
        inputConfig.setUnmodified();
        getRiskModel().setUnmodified();
        if (outputConfig != null) {
            outputConfig.setUnmodified();
        }
        if (clipboard != null) {
            clipboard.setUnmodified();
        }
        getClassificationModel().setUnmodified();
    }

    /**
     * Sets whether functional hierarchies should be used during anonymization to estimate utility
     * @param useFunctionalHierarchies
     */
    public void setUseFunctionalHierarchies(boolean useFunctionalHierarchies) {
        this.useFunctionalHierarchies = useFunctionalHierarchies;
    }

    /**
     * Sets whether list-wise deletion should be used for summary statistics
     * @param useListwiseDeletion
     */
    public void setUseListwiseDeletion(boolean useListwiseDeletion) {
        this.useListwiseDeletion = useListwiseDeletion;
    }
    
    /**
     * Sets the view configuration.
     *
     * @param viewConfig
     */
    public void setViewConfig(ModelViewConfig viewConfig) {
        this.viewConfig = viewConfig;
    }

    /**
     * Sets visualization as enabled/disabled.
     *
     * @param value
     */
    public void setVisualizationEnabled(boolean value){
        this.showVisualization = value;
        this.setModified();
    }

    /**
     * Converts attributes into an array ordered by occurrence in the dataset
     * @param set
     * @return
     */
    private String[] getAttributesAsArray(Set<String> set) {
        if (this.getInputConfig() == null || this.getInputConfig().getInput() == null ||
            this.getInputConfig().getInput().getHandle() == null || set == null || set.isEmpty()) {
            return new String[0];
        }
        List<String> result = new ArrayList<String>();
        DataHandle handle = this.getInputConfig().getInput().getHandle();
        for (int column = 0; column < handle.getNumColumns(); column++) {
            String attribute = handle.getAttributeName(column);
            if (set.contains(attribute)) {
                result.add(attribute);
            }
        }
        return result.toArray(new String[result.size()]);
    }
}<|MERGE_RESOLUTION|>--- conflicted
+++ resolved
@@ -1807,14 +1807,9 @@
         this.selectedQuasiIdentifiers = set;
         this.setModified();
     }
-<<<<<<< HEAD
 
 	/**
-=======
-    
-    /**
->>>>>>> 994a955e
-     * 
+     * Delegate method
      *
      * @param snapshotSize
      */
