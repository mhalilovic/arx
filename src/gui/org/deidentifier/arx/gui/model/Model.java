--- conflicted
+++ resolved
@@ -1270,11 +1270,8 @@
         riskBasedModel.clear();
         bLikenessModel.clear();
         dDisclosurePrivacyModel.clear();
-<<<<<<< HEAD
+        bLikenessModel.clear();
         minimumKeySizeModel = new ModelMinimumKeySizeCriterion();
-=======
-        bLikenessModel.clear();
->>>>>>> b2dacc8a
         DataHandle handle = inputConfig.getInput().getHandle();
         for (int col = 0; col < handle.getNumColumns(); col++) {
             String attribute = handle.getAttributeName(col);
