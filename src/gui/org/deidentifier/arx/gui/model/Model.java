--- conflicted
+++ resolved
@@ -262,15 +262,11 @@
     private Boolean                                       useListwiseDeletion             = true;
 
     /** Utility estimation during anonymization */
-<<<<<<< HEAD
-    private Boolean                               useFunctionalHierarchies        = true;
-    
-    private ModelR								  modelR						  = new ModelR();
-    
-=======
     private Boolean                                       useFunctionalHierarchies        = true;
 
->>>>>>> f2cf4cba
+    /** Model for R integration */
+    private ModelR                                        modelR                          = new ModelR();
+
     /* *****************************************
      * RISK ANALYSIS
      ******************************************/
@@ -1006,7 +1002,6 @@
      *
      * @return the result
      */
-<<<<<<< HEAD
 	public ARXResult getResult() {
 		return result;
 	}
@@ -1022,11 +1017,6 @@
 		}
 		return modelR;
 	}
-=======
-    public ARXResult getResult() {
-        return result;
-    }
->>>>>>> f2cf4cba
 
     /**
      * Returns the risk-based model.
@@ -1349,12 +1339,7 @@
         this.subsetOrigin = Resources.getMessage("Model.0"); //$NON-NLS-1$
         this.groups = null;
         this.classificationModel = new ModelClassification();
-<<<<<<< HEAD
-        //*******
         this.modelR = new ModelR();
-	}
-    
-=======
         this.anonymizationConfiguration = null;
         this.heuristicSearchStepLimit = null;
         this.heuristicSearchThreshold = null;
@@ -1363,7 +1348,6 @@
         this.localRecodingModel = null;
     }
 
->>>>>>> f2cf4cba
     /**
      * Returns the last two selected attributes.
      */
