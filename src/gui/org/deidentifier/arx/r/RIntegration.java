/*
 * ARX: Powerful Data Anonymization
 * Copyright 2012 - 2016 Fabian Prasser, Florian Kohlmayer and contributors
 * 
 * Licensed under the Apache License, Version 2.0 (the "License");
 * you may not use this file except in compliance with the License.
 * You may obtain a copy of the License at
 * 
 * http://www.apache.org/licenses/LICENSE-2.0
 * 
 * Unless required by applicable law or agreed to in writing, software
 * distributed under the License is distributed on an "AS IS" BASIS,
 * WITHOUT WARRANTIES OR CONDITIONS OF ANY KIND, either express or implied.
 * See the License for the specific language governing permissions and
 * limitations under the License.
 */
package org.deidentifier.arx.r;
import java.io.BufferedWriter;
import java.io.IOException;
import java.io.InputStreamReader;
import java.io.OutputStreamWriter;
import java.io.Reader;

/**
 * Java integration with R. 
 * 
 * @author Fabian Prasser
 */
public class RIntegration {

    /** Debug flag */
    private static final boolean DEBUG   = true;
    /** Newline */
    private static final char[]  NEWLINE = System.getProperty("line.separator").toCharArray();

    /** Process */
    private Process              process;
    /** Listener */
    private RListener            listener;
    /** Buffer */
    private final RBuffer        buffer;

	public static final char[] ENDSEQUENCE = "clear()".toCharArray();

	/**
	 * Creates a new instance
	 * @param path
	 * @param buffer
	 * @throws IOException 
	 */
	public RIntegration(final String path, 
	                         final RBuffer buffer,
	                         final RListener listener) throws IOException {
	    
	    // Check args
	    if (path == null || buffer == null || listener == null) {
	        throw new NullPointerException("Argument must not be null");
	    }
	    
	    // Store
	    this.listener = listener;
	    this.buffer = buffer;
	    
	    // Create process
	    ProcessBuilder builder = new ProcessBuilder(OS.getParameters(path))
	                                 .redirectErrorStream(true); // Redirect stderr to stdout
	    
	    // Try
        try {
            
            // Start
            this.process = builder.start();
            
            // Attach process to buffer
            Thread t = new Thread(new Runnable() {
                @Override
                public void run() {
					try {
                        Reader reader = new InputStreamReader(RIntegration.this.process.getInputStream());
                        int character;
                        while ((character = reader.read()) != -1) {
                            buffer.append((char) character);
							if ((char) character == ENDSEQUENCE[ENDSEQUENCE.length -1]) {
								if (buffer.compareEnding(ENDSEQUENCE)) {
									buffer.clearBuffer();
								}
							}
                            listener.fireBufferUpdatedEvent();
                        }
                        
                        shutdown();                        
                        
                    } catch (IOException e) {
                        debug(e);
                        shutdown();
                    }
                }
            });
            t.setDaemon(true);
            t.start();
            
        } catch (IOException e) {
            shutdown();
            throw(e);
        }
	}

	/**
	 * Executes a command
	 * 
	 * @param command
	 * @param showInTerminal
	 */
	public void execute(String command, boolean showInTerminal) {
	    if (this.process == null) {
	        return;
	    }

        try {
        	if (showInTerminal)
        	{
        		this.buffer.append(command.toCharArray());
        	}
        	this.buffer.append(NEWLINE);
        	
            BufferedWriter writer = new BufferedWriter(new OutputStreamWriter(this.process.getOutputStream()));
            writer.write(command);
            writer.newLine();
            writer.flush();
            
        } catch (Exception e) {
            debug(e);
            shutdown();
        }
	}

	/**
     * Returns whether R is alive
     * @return
     */
    public boolean isAlive() {
        return this.process != null;
    }

    /**
	 * Closes R
	 */
    public void shutdown() {
        if (this.process != null) {
<<<<<<< HEAD
            RIntegration.this.process.destroyForcibly();
            RIntegration.this.process = null;
=======
        	// try to send the quit command to the R process in order to close it down properly
            try {
	            BufferedWriter writer = new BufferedWriter(new OutputStreamWriter(this.process.getOutputStream()));
	            writer.write("quit('no',0,TRUE)");
	            writer.newLine();
	            writer.flush();
            } catch (Exception e) {
            	// otherwise just destroy this process
            	RIntegration.this.process.destroy();
            }
            
        	this.process = null;
>>>>>>> ba4dcd4a
            listener.fireClosedEvent();
        }
    }

    /**
	 * Debug helper
	 * @param exception
	 */
	private void debug(Exception exception) {
        if (DEBUG) {
            exception.printStackTrace();
        }
    }
}<|MERGE_RESOLUTION|>--- conflicted
+++ resolved
@@ -147,10 +147,6 @@
 	 */
     public void shutdown() {
         if (this.process != null) {
-<<<<<<< HEAD
-            RIntegration.this.process.destroyForcibly();
-            RIntegration.this.process = null;
-=======
         	// try to send the quit command to the R process in order to close it down properly
             try {
 	            BufferedWriter writer = new BufferedWriter(new OutputStreamWriter(this.process.getOutputStream()));
@@ -159,11 +155,10 @@
 	            writer.flush();
             } catch (Exception e) {
             	// otherwise just destroy this process
-            	RIntegration.this.process.destroy();
+                RIntegration.this.process.destroyForcibly();
             }
             
-        	this.process = null;
->>>>>>> ba4dcd4a
+            RIntegration.this.process = null;
             listener.fireClosedEvent();
         }
     }
