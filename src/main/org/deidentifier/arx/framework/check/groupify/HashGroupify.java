--- conflicted
+++ resolved
@@ -626,7 +626,6 @@
             }
         }
     }
-<<<<<<< HEAD
 
     /**
      * Analyze matrix-based criteria
@@ -634,7 +633,7 @@
      * @param earlyAbort May we perform an early abort, if we reach the threshold
      * @return
      */
-    private void analyzeMatrixBasedCriteria(Transformation transformation, boolean earlyAbort) {
+    private void analyzeMatrixBasedCriteria(Transformation<?> transformation, boolean earlyAbort) {
 
         // Nothing to do
         if (this.matrixBasedCriteria.length == 0) {
@@ -661,9 +660,7 @@
             }
         }
     }
-=======
-        
->>>>>>> 7ce46cd7
+
     /**
      * Analyzes the content of the hash table. Checks the privacy criteria against each class.
      * @param transformation
