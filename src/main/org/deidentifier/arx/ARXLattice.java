/*
 * ARX: Powerful Data Anonymization
 * Copyright 2012 - 2018 Fabian Prasser and contributors
 * 
 * Licensed under the Apache License, Version 2.0 (the "License");
 * you may not use this file except in compliance with the License.
 * You may obtain a copy of the License at
 * 
 * http://www.apache.org/licenses/LICENSE-2.0
 * 
 * Unless required by applicable law or agreed to in writing, software
 * distributed under the License is distributed on an "AS IS" BASIS,
 * WITHOUT WARRANTIES OR CONDITIONS OF ANY KIND, either express or implied.
 * See the License for the specific language governing permissions and
 * limitations under the License.
 */

package org.deidentifier.arx;

import java.io.IOException;
import java.io.ObjectInputStream;
import java.io.Serializable;
import java.util.ArrayList;
import java.util.Arrays;
import java.util.Collections;
import java.util.Comparator;
import java.util.HashMap;
import java.util.HashSet;
import java.util.List;
import java.util.Map;
import java.util.Set;

import org.deidentifier.arx.ARXConfiguration.ARXConfigurationInternal;
import org.deidentifier.arx.ARXProcessStatistics.Step;
import org.deidentifier.arx.certificate.elements.ElementData;
import org.deidentifier.arx.criteria.EDDifferentialPrivacy;
import org.deidentifier.arx.framework.lattice.SolutionSpace;
import org.deidentifier.arx.framework.lattice.Transformation;
import org.deidentifier.arx.metric.InformationLoss;
import org.deidentifier.arx.metric.Metric;

import cern.colt.list.LongArrayList;

import com.carrotsearch.hppc.IntObjectOpenHashMap;
import com.carrotsearch.hppc.LongObjectOpenHashMap;

import de.linearbits.jhpl.JHPLIterator.LongIterator;

/**
 * This class implements a representation of the generalization lattice that is
 * exposed to users of the API.
 *
 * @author Fabian Prasser
 * @author Florian Kohlmayer
 */
public class ARXLattice implements Serializable {

    /**
     * The internal accessor class.
     *
     * @author Fabian Prasser
     * @author Florian Kohlmayer
     */
    public class Access implements Serializable {

        /**  SVUID */
        private static final long serialVersionUID = 6654627605797832468L;

        /**  Lattice */
        private final ARXLattice  lattice;

        /**
         * Constructor
         *
         * @param lattice
         */
        public Access(final ARXLattice lattice) {
            this.lattice = lattice;
        }

        /**
         * Accessor method
         * 
         * @return
         */
        public Map<String, Integer> getAttributeMap() {
            return bottom.headermap;
        }

        /**
         * Accessor method
         *
         * @param bottom
         */
        public void setBottom(final ARXNode bottom) {
            lattice.bottom = bottom;
        }

        /**
         * Accessor method
         *
         * @param levels
         */
        public void setLevels(final ARXNode[][] levels) {
            lattice.levels = levels;
        }

        /**
         * Accessor method
         *
         * @param config
         */
        public void setMonotonicity(ARXConfiguration config) {
            lattice.setMonotonicity(config.isSuppressionAlwaysEnabled(), config.getAbsoluteSuppressionLimit());
        }

        /**
         * Accessor method
         *
         * @param node
         */
        public void setOptimum(final ARXNode node) {
            lattice.optimum = node;
        }

        /**
         * Accessor method
         *
         * @param model
         */
        public void setQualityModel(final Metric<?> model) {
            lattice.metric = model;
        }

        /**
         * Accessor method
         *
         * @param size
         */
        public void setSize(final int size) {
            lattice.size = size;
        }

        /**
         * Updates the solution space
         * @param solutions
         */
        public void setSolutionSpace(SolutionSpace solutions) {
            lattice.solutions = solutions;
            
            // For backwards compatibility
            lattice.map = new LongObjectOpenHashMap<ARXNode>();
            for (ARXNode[] level : lattice.levels) {
                for (ARXNode node : level) {
                    int[] levels = node.getTransformation();
                    Transformation transformation = lattice.solutions.getTransformation(levels);
                    long id = transformation.getIdentifier();
                    lattice.map.put(id, node);
                }
            }
        }
        
        /**
         * Accessor method
         *
         * @param top
         */
        public void setTop(final ARXNode top) {
            lattice.top = top;
        }

        /**
         * Accessor method
         *
         * @param uncertainty
         */
        public void setUncertainty(final boolean uncertainty) {
            lattice.uncertainty = uncertainty;
        }
    }

    /**
     * Reflects different anonymity properties.
     */
    public static enum Anonymity {
        
        /**  ANONYMOUS */
        ANONYMOUS,
        
        /**  NOT_ANONYMOUS */
        NOT_ANONYMOUS,
        
        /**  UNKNOWN */
        UNKNOWN,
        
        /**  PROBABLY_ANONYMOUS */
        PROBABLY_ANONYMOUS,
        
        /**  PROBABLY_NOT_ANONYMOUS */
        PROBABLY_NOT_ANONYMOUS
    }

    /**
     * A node in the lattice.
     *
     * @author Fabian Prasser
     * @author Florian Kohlmayer
     */
    public class ARXNode {
        
        /**
         * Internal access class.
         *
         * @author Fabian Prasser
         * @author Florian Kohlmayer
         */
        public class Access {

            /**  Node */
            private final ARXNode node;

            /**
             * Accessor class
             *
             * @param node
             */
            public Access(final ARXNode node) {
                this.node = node;
            }

            /**
             * Sets the anonymity.
             *
             * @param anonymity
             */
            public void setAnonymity(final Anonymity anonymity) {
                node.anonymity = anonymity;
            }

            /**
             * Set anonymous.
             */
            public void setAnonymous() {
                node.anonymity = Anonymity.ANONYMOUS;
            }

            /**
             * Sets the attributes.
             *
             * @param attributes
             */
            public void setAttributes(final Map<Integer, Object> attributes) {
                node.attributes = attributes;
            }

            /**
             * Set checked.
             *
             * @param checked
             */
            public void setChecked(final boolean checked) {
                node.checked = checked;
            }

            /**
             * Sets the headermap.
             *
             * @param headermap
             */
            public void setHeadermap(final Map<String, Integer> headermap) {
                node.headermap = headermap;
            }

            /**
             * Sets the maximal information loss.
             *
             * @param a
             */
            public void setHighestScore(final InformationLoss<?> a) {
                node.maxInformationLoss = InformationLoss.createInformationLoss(a, metric, getDeserializationContext().minLevel, getDeserializationContext().maxLevel);
            }

            /**
             * Sets the lower bound.
             *
             * @param a
             */
            public void setLowerBound(final InformationLoss<?> a) {
                node.lowerBound = InformationLoss.createInformationLoss(a, metric, getDeserializationContext().minLevel, getDeserializationContext().maxLevel);
            }

            /**
             * Sets the minimal information loss.
             *
             * @param a
             */
            public void setLowestScore(final InformationLoss<?> a) {
                node.minInformationLoss = InformationLoss.createInformationLoss(a, metric, getDeserializationContext().minLevel, getDeserializationContext().maxLevel);
            }

            /**
             * Set not anonymous.
             */
            public void setNotAnonymous() {
                node.anonymity = Anonymity.NOT_ANONYMOUS;
            }

            /**
             * Sets the predecessors.
             *
             * @param predecessors
             */
            public void setPredecessors(final ARXNode[] predecessors) {
                node.predecessors = predecessors;
            }

            /**
             * Sets the successors.
             *
             * @param successors
             */
            public void setSuccessors(final ARXNode[] successors) {
                node.successors = successors;
            }

            /**
             * Sets the transformation.
             *
             * @param transformation
             */
            public void setTransformation(final int[] transformation) {
                node.transformation = transformation;
            }
        }

        /** Id. */
        private Integer              id         = null;

        /** The access. */
        private final Access         access     = new Access(this);

        /** Is it anonymous. */
        private Anonymity            anonymity;

        /** Attributes. */
        private Map<Integer, Object> attributes = new HashMap<Integer, Object>();

        /** Has the node been checked. */
        private boolean              checked;

        /** The header map. */
        private Map<String, Integer> headermap;

        /** The lower bound. */
        private InformationLoss<?>   lowerBound;

        /** The max information loss. */
        private InformationLoss<?>   maxInformationLoss;

        /** The min information loss. */
        private InformationLoss<?>   minInformationLoss;

        /** The predecessors. */
        private ARXNode[]            predecessors;

        /** The successors. */
        private ARXNode[]            successors;

        /** The transformation. */
        private int[]                transformation;

        /** The underlying lattice */
        private final ARXLattice     lattice;

        /**
         * Internal constructor for deserialization.
         * 
         * @param lattice
         */
        public ARXNode(ARXLattice lattice) {
            this.lattice = lattice;
        }
        
        /**
         * Constructor.
         *
         * @param lattice
         * @param solutions
         * @param transformation
         * @param headermap
         */
        private ARXNode(final ARXLattice lattice,
                        final SolutionSpace solutions, 
                        final Transformation transformation, 
                        final Map<String, Integer> headermap) {
            
            // Set properties
            this.lattice = lattice;
            this.headermap = headermap;
            this.transformation = transformation.getGeneralization();
            this.minInformationLoss = transformation.getInformationLoss();
            this.maxInformationLoss = transformation.getInformationLoss();
            this.lowerBound = transformation.getLowerBound();
            this.checked = transformation.hasProperty(solutions.getPropertyChecked());
            
            // Transfer anonymity property without uncertainty
            if (transformation.hasProperty(solutions.getPropertyChecked())){
                if (transformation.hasProperty(solutions.getPropertyAnonymous())) {
                    this.anonymity = Anonymity.ANONYMOUS;
                } else if(transformation.hasProperty(solutions.getPropertyNotAnonymous())) {
                    this.anonymity = Anonymity.NOT_ANONYMOUS;
                } else {                  
                    this.anonymity = Anonymity.UNKNOWN;
                }
            // This is a node for which the property is unknown
            } else {
                if (transformation.hasProperty(solutions.getPropertyAnonymous())) {
                    this.anonymity = uncertainty ? Anonymity.PROBABLY_ANONYMOUS : Anonymity.ANONYMOUS;
                } else if (transformation.hasProperty(solutions.getPropertyNotAnonymous())) {
                    this.anonymity = uncertainty ? Anonymity.PROBABLY_NOT_ANONYMOUS : Anonymity.NOT_ANONYMOUS;
                } else if (transformation.hasProperty(solutions.getPropertyNotKAnonymous())) {
                    this.anonymity = Anonymity.NOT_ANONYMOUS;
                } else if (transformation.hasProperty(solutions.getPropertyInsufficientUtility())) {
                    this.anonymity = Anonymity.UNKNOWN;
                } else {
                    this.anonymity = Anonymity.UNKNOWN;
                }
            }

            // Make sure that we have information loss available
            // Important for expand operations
            if (this.maxInformationLoss == null) {
                this.maxInformationLoss = metric.createInstanceOfHighestScore();
            }
            if (this.minInformationLoss == null) {
                this.minInformationLoss = metric.createInstanceOfLowestScore();
            }
        }

        /**
         * Creates a new node from a step
         * @param lattice
         * @param step
         */
        private ARXNode(final ARXLattice lattice, 
                        final Step step) {
            this.lattice = lattice;
            this.headermap = step.getHeader();
            this.transformation = step.getTransformation();
            this.minInformationLoss = step.getScore();
            this.maxInformationLoss = step.getScore();
            this.lowerBound = null;
            this.checked = true;
            this.anonymity = Anonymity.ANONYMOUS;
            this.getAttributes().put(Integer.MAX_VALUE, step);
        }

        /**
         * Alter associated fields.
         *
         * @return
         */
        public Access access() {
            return access;
        }
        
        /**
         * Materializes any non-materialized predecessors and successors
         */
        public void expand() {
            this.lattice.expand(this);
        }
        
        /**
         * Returns the anonymity property.
         *
         * @return
         */
        public Anonymity getAnonymity() {
            return anonymity;
        }

        /**
         * Returns the attributes.
         *
         * @return
         */
        public Map<Integer, Object> getAttributes() {
            return attributes;
        }
        
        /**
         * Returns the index of an attribute.
         *
         * @param attr
         * @return
         */
        public int getDimension(final String attr) {
            return headermap.get(attr);
        }
        
        /**
         * Returns the generalization for the attribute.
         *
         * @param attribute
         * @return
         */
        public int getGeneralization(final String attribute) {
            final Integer index = headermap.get(attribute);
            if (index == null) { return 0; }
            return transformation[index];
        }

        /**
         * Returns the highest score. Lower is better.
         * @return
         */
        public InformationLoss<?> getHighestScore() {
            return maxInformationLoss;
        }

        /**
         * Returns the highest score. Lower is better.
         * @return
         */
        public InformationLoss<?> getLowestScore() {
            return minInformationLoss;
        }

        /**
         * The predecessors.
         *
         * @return
         */
        public ARXNode[] getPredecessors() {
            return predecessors;
        }

        /**
         * Returns the quasi identifiers.
         *
         * @return
         */
        public String[] getQuasiIdentifyingAttributes() {
            final String[] result = new String[headermap.size()];
            for (final String key : headermap.keySet()) {
                result[headermap.get(key)] = key;
            }
            return result;
        }

        /**
         * The successors.
         *
         * @return
         */
        public ARXNode[] getSuccessors() {
            return successors;
        }

        /**
         * Returns the sum of all generalization levels.
         *
         * @return
         */
        public int getTotalGeneralizationLevel() {
            int level = 0;
            for (int i : transformation) {
                level += i;
            }
            return level;
        }

        /**
         * Returns the transformation as an array.
         *
         * @return
         */
        public int[] getTransformation() {
            return transformation;
        }

        /**
         * Returns if the node has been checked explicitly.
         *
         * @return
         */
        public boolean isChecked() {
            return checked;
        }
        
        /**
         * Renders this object
         * @return
         */
        public ElementData render() {
            ElementData result = new ElementData("Transformation");
            result.addProperty("Anonymity", this.anonymity);
            result.addProperty("Minimum information loss", this.minInformationLoss.toString());
            result.addProperty("Maximum information loss", this.maxInformationLoss.toString());
            result.addProperty(null, renderGeneralizationScheme());
            return result;
        }

        /**
         * De-serialization.
         *
         * @param aInputStream
         * @throws ClassNotFoundException
         * @throws IOException
         */
        private void readObject(ObjectInputStream aInputStream) throws ClassNotFoundException, IOException {

            // Default de-serialization
            aInputStream.defaultReadObject();
            
            // Translate information loss, if necessary
            this.lowerBound = InformationLoss.createInformationLoss(this.lowerBound, 
                                                                    metric, 
                                                                    getDeserializationContext().minLevel, 
                                                                    getDeserializationContext().maxLevel);
            
            this.maxInformationLoss = InformationLoss.createInformationLoss(this.maxInformationLoss, 
                                                                            metric, 
                                                                            getDeserializationContext().minLevel, 
                                                                            getDeserializationContext().maxLevel);
            
            this.minInformationLoss = InformationLoss.createInformationLoss(this.minInformationLoss,
                                                                            metric, 
                                                                            getDeserializationContext().minLevel, 
                                                                            getDeserializationContext().maxLevel);
        }

        /**
         * Renders this object
         * @return
         */
        private ElementData renderGeneralizationScheme() {
            ElementData result = new ElementData("Generalization scheme");
            for (String qi : this.getQuasiIdentifyingAttributes()) {
                result.addProperty(qi, this.getGeneralization(qi) + "/" +
                                       this.lattice.getTop().getGeneralization(qi));    
            }
            return result;
        }

        /**
         * Returns the headermap
         * @return
         */
        protected Map<String, Integer> getHeaderMap() {
            return this.headermap;
        }

        /**
         * Returns a node's internal id.
         *
         * @return
         */
        protected Integer getId(){
            return this.id;
        }

        /**
         * Returns a node's lower bound, if any.
         *
         * @return
         */
        protected InformationLoss<?> getLowerBound(){
            return this.lowerBound;
        }

        /**
         * Internal method that sets the id.
         *
         * @param id
         */
        protected void setId(int id) {
            this.id = id;
        }
    }

    /**
     * Context for deserialization.
     *
     * @author Florian Kohlmayer
     */
    public static class LatticeDeserializationContext {
        
        /**  Min level */
        public int minLevel = 0;
        
        /**  Max level */
        public int maxLevel = 0;
    }

    /** Deserialization context. */
    private static LatticeDeserializationContext deserializationContext = new LatticeDeserializationContext();

    /** SVUID */
    private static final long                    serialVersionUID       = -8790104959905019184L;

    /**
     * Returns the deserialization context.
     * 
     * @return
     */
    public static LatticeDeserializationContext getDeserializationContext() {
        return deserializationContext;
    }

    /** The accessor. */
    private final Access                             access                 = new Access(this);

    /** The bottom node. */
    private transient ARXNode                        bottom;

    /** The levels in the lattice. */
    private transient ARXNode[][]                    levels;

    /** Metric. */
    private Metric<?>                                metric;

    /** The optimum. */
    private transient ARXNode                        optimum;

    /** The number of nodes. */
    private int                                      size;

    /** The virtual size */
    private Long                                     virtualSize;

    /** The top node. */
    private transient ARXNode                        top;

    /** Is practical monotonicity being assumed. */
    private boolean                                  uncertainty;

    /** Kept only for backwards compatibility */
    private Boolean                                  complete;

    /** Monotonicity of information loss. */
    private boolean                                  monotonicAnonymous;

    /** Monotonicity of information loss. */
    private boolean                                  monotonicNonAnonymous;

    /** Minimum loss in the lattice. */
    private InformationLoss<?>                       minimumInformationLoss = null;

    /** Maximum loss in the lattice. */
    private InformationLoss<?>                       maximumInformationLoss = null;

    /** The solution space */
    private transient SolutionSpace                  solutions;

    /** Map from ids to nodes */
    private transient LongObjectOpenHashMap<ARXNode> map;

    /**
     * Constructor.
     *
     * @param statistics
     */
    ARXLattice(final ARXProcessStatistics statistics) {
        
        // Lots of null values
        solutions = null;
        map = null;
        monotonicNonAnonymous = false;
        monotonicAnonymous = false;
        complete = null;
        uncertainty = false;
        optimum = null;
        top = null;
        bottom = null;

        // Basic data
        virtualSize = Long.valueOf(statistics.getNumberOfSteps());
        size = statistics.getNumberOfSteps();
        
        // Build lattice
        int minLevel = Integer.MAX_VALUE;
        int maxLevel = Integer.MIN_VALUE;
        minimumInformationLoss = null;
        maximumInformationLoss = null;
        for (Step s : statistics.getSteps()) {
            if (minimumInformationLoss == null) {
                minimumInformationLoss = s.getScore().clone();
            } else {
                minimumInformationLoss.min(s.getScore());
            }
            if (maximumInformationLoss == null) {
                maximumInformationLoss = s.getScore().clone();
            } else {
                maximumInformationLoss.max(s.getScore());
            }
            minLevel = Math.min(minLevel, s.getTotalGeneralizationLevel());
            maxLevel = Math.max(maxLevel, s.getTotalGeneralizationLevel());
        }
        List<List<ARXNode>> lattice = new ArrayList<List<ARXNode>>();
        for (int level = 0; level <= maxLevel; level++) {
            lattice.add(new ArrayList<ARXNode>());
        }
        for (Step s : statistics.getSteps()) {
            ARXNode node = new ARXNode(this, s);
            node.predecessors = new ARXNode[0];
            node.successors = new ARXNode[0];
            lattice.get(s.getTotalGeneralizationLevel()).add(node);
        }
        this.levels = new ARXNode[maxLevel + 1][];
        for (int level = 0; level < levels.length; level++) {
            levels[level] = lattice.get(level).toArray(new ARXNode[lattice.get(level).size()]);
        }
        
        // Create relationships
        for (int level = 0; level < levels.length - 1; level++) {

            // Outer loop
            for (ARXNode lower : levels[level]) {
                
                // Inner loop
                for (ARXNode upper : levels[level + 1]) {
                    
                    // Check
                    boolean relationship = true;
                    loop: for (int i=0; i<lower.getTransformation().length; i++) {
                        if (lower.getTransformation()[i] > upper.getTransformation()[i]) {
                            relationship = false;
                            break loop;
                        }
                    }
                    
                    // Connect
                    if (relationship) {
                        List<ARXNode> predecessors = new ArrayList<>();
                        predecessors.addAll(Arrays.asList(upper.getPredecessors()));
                        List<ARXNode> successors = new ArrayList<>();
                        successors.addAll(Arrays.asList(lower.getSuccessors()));
                        predecessors.add(lower);
                        successors.add(upper);
                        lower.predecessors = predecessors.toArray(new ARXNode[predecessors.size()]);
                        lower.successors = successors.toArray(new ARXNode[successors.size()]);
                    }
                }
            }
        }
    }

    /**
     * Constructor.
     *
     * @param solutions The solution space
     * @param optimum The optimum
     * @param header The header
     * @param config The config
     */
    ARXLattice(final SolutionSpace solutions,
               final Transformation optimum,
               final String[] header,
               final ARXConfigurationInternal config) {

        // Init
        this.metric = config.getQualityModel();
        this.setMonotonicity(config.isSuppressionAlwaysEnabled(), config.getAbsoluteSuppressionLimit());
        this.virtualSize = solutions.getSize();
 
        // Set this flag to true, if practical monotonicity is being assumed
        this.uncertainty = config.isPracticalMonotonicity();
        
        // Build header map
        final Map<String, Integer> headermap = new HashMap<String, Integer>();
        int index = 0;
        for (int i = 0; i < header.length; i++) {
            headermap.put(header[i], index++);
        }
        
        // Build lattice
<<<<<<< HEAD
        if (config.isPrivacyModelSpecified(EDDifferentialPrivacy.class)) {
            buildSingle(solutions, optimum, headermap);
            this.solutions = null;
        } else if (complete) {
            buildComplete(solutions, optimum, headermap);
            this.solutions = null;
        } else {
            buildIncomplete(solutions, optimum, headermap);
            this.solutions = solutions;
        }
=======
        build(optimum, headermap);
>>>>>>> 8ec36e4d
        
        // find bottom node
        outer: for (int i = 0; i < this.levels.length; i++) {
            final ARXNode[] level = this.levels[i];
            for (int j = 0; j < level.length; j++) {
                final ARXNode node = level[j];
                if (node != null) {
                    this.bottom = node;
                    break outer;
                }
            }
        }

        // find top node
        outer: for (int i = this.levels.length - 1; i >= 0; i--) {
            final ARXNode[] level = this.levels[i];
            for (int j = 0; j < level.length; j++) {
                final ARXNode node = level[j];
                if (node != null) {
                    this.top = node;
                    break outer;
                }
            }
        }

        // Estimate information loss of all nodes
        estimateInformationLoss();
    }

    /**
     * Access fields of this class.
     *
     * @return
     */
    public Access access() {
        return access;
    }

    /**
     * Materializes any non-materialized predecessors and successors
     */
    public void expand(ARXNode center) {
        
<<<<<<< HEAD
        // Nothing to do
=======
        // For results of local recoding
>>>>>>> 8ec36e4d
        if (solutions == null) {
            return;
        }
        
        // Initialize
        int[] indices = center.getTransformation();
        Transformation transformation = solutions.getTransformation(indices);
        
        // Collect neighbors
        LongArrayList neighbors = transformation.getPredecessors();
        LongArrayList successors = transformation.getSuccessors();
        neighbors.addAllOfFromTo(successors, 0, successors.size() - 1);
        
        // Collect affected levels
        int lowerLevel = transformation.getLevel() - 1;
        int higherLevel = transformation.getLevel() + 1;
        if (transformation.getLevel() == solutions.getTop().getLevel()) {
            lowerLevel = solutions.getTop().getLevel() - 1;
            higherLevel = solutions.getTop().getLevel() - 1;
        } else if (transformation.getLevel() == solutions.getBottom().getLevel()) {
            lowerLevel = solutions.getBottom().getLevel() + 1;
            higherLevel = solutions.getBottom().getLevel() + 1;
        }

        // Find missing neighbors and initialize variables
        Map<String, Integer>            headermap = this.getBottom().getHeaderMap();
        Set<Long>                       missing = new HashSet<Long>();
        for (int i = 0; i < neighbors.size(); i++) {
            missing.add(neighbors.getQuick(i));
        }
        outer: for (int level = lowerLevel; level <= higherLevel; level ++) {
            if (level != transformation.getLevel()) {
                for (ARXNode node : this.levels[level]) {
                    Long id = solutions.getTransformation(node.getTransformation()).getIdentifier();
                    missing.remove(id);
                    if (missing.isEmpty()) {
                        break outer;
                    }
                }
            }
        }
        
        // Materialize missing nodes
        Map<Integer, List<ARXNode>> levels = new HashMap<Integer, List<ARXNode>>();
        for (long id : missing) {
            
            // Materialize
            transformation = solutions.getTransformation(id);
            ARXNode node = new ARXNode(this, solutions, transformation, headermap);
            
            // Store in global map
            map.put(id, node);
            
            // Store in map of levels
            if (!levels.containsKey(transformation.getLevel())) {
                levels.put(transformation.getLevel(), new ArrayList<ARXNode>());
            }
            levels.get(transformation.getLevel()).add(node);
        }
        
        // Insert missing nodes into level Arrays
        for (int level : levels.keySet()) {
            
            // Sort nodes to insert, lexicographically
            List<ARXNode> nodes = levels.get(level);
            Collections.sort(nodes, new Comparator<ARXNode>(){
                public int compare(ARXNode o1, ARXNode o2) {
                    return compareLexicographically(o1, o2);
                }
            });

            // Initialize new level
            List<ARXNode> list = new ArrayList<ARXNode>();
            
            // Now add all nodes in one pass
            int index = 0;
            for (ARXNode node : this.levels[level]) {
                while (index < nodes.size() && compareLexicographically(nodes.get(index), node) < 0) {
                    list.add(nodes.get(index++));
                }
                list.add(node);
            }
            
            // Add remaining
            while (index < nodes.size()) {
                list.add(nodes.get(index++));
            }
            
            // Convert
            this.levels[level] = list.toArray(new ARXNode[list.size()]);
        }
        
        // Build relationships from/to missing nodes
        for (long id : missing) {
            this.createExpandedRelationships(solutions, id);
        }
        
        // Update size
        this.size += missing.size();
        
        // Update information loss
        for (long id : missing) {
            
            // Pull lower bound from predecessors
            transformation = solutions.getTransformation(id);
            ARXNode node = map.get(id);
            InformationLoss<?> lowerBound = null;
            InformationLoss<?> min = metric.createInstanceOfLowestScore();
            InformationLoss<?> max = metric.createInstanceOfHighestScore();
            LongArrayList list = transformation.getPredecessors();
            for (int i = 0; i < list.size(); i++) {
                ARXNode predecessor = map.get(list.getQuick(i));
                if (predecessor != null && predecessor.getLowerBound() != null) {
                    min.max(predecessor.getLowerBound().clone());
                    if (lowerBound == null) {
                        lowerBound = predecessor.getLowerBound().clone();
                    } else {
                        lowerBound.max(predecessor.getLowerBound().clone());
                    }
                }
            }
            node.access.setLowestScore(min);
            node.access.setLowerBound(lowerBound);
            node.access.setHighestScore(max);
        }
    }
    
    /**
     * Returns the bottom node.
     *
     * @return
     */
    public ARXNode getBottom() {
        return bottom;
    }

    /**
     * Returns the highest score. Lower is better.
     * @return
     */
    public InformationLoss<?> getHighestScore(){
        // For backwards compatibility
        if (this.maximumInformationLoss == null) {
            this.estimateInformationLoss();
        }
        return this.maximumInformationLoss;
    }
    
    /**
     * Returns the levels of the generalization lattice.
     *
     * @return
     */
    public ARXNode[][] getLevels() {
        return levels;
    }

    /**
     * Returns the lowest score. Lower is better.
     * @return
     */
    public InformationLoss<?> getLowestScore(){
        // For backwards compatibility
        if (this.minimumInformationLoss == null) {
            this.estimateInformationLoss();
        }
        return this.minimumInformationLoss;
    }

    /**
     * Returns the number of nodes.
     *
     * @return
     */
    public int getSize() {
        return size;
    }
    
    /**
     * Returns the top node.
     *
     * @return
     */
    public ARXNode getTop() {
        return top;
    }

    /**
     * Returns the virtual size of the solution space
     * @return
     */
    public long getVirtualSize() {
        return virtualSize != null ? virtualSize : size;
    }

    /**
     * Renders this object
     * @return
     */
    public ElementData render() {
        ElementData result = new ElementData("Search space");
        result.addProperty("Size", this.virtualSize);
        result.addProperty("Materialized", this.size);
        return result;
    }

    /**
<<<<<<< HEAD
     * Build an ARX lattice for a completely classified solution space
     * @param solutions 
     * @param optimum
     * @param headermap
     */
    private void buildComplete(SolutionSpace solutions, final Transformation optimum, Map<String, Integer> headermap) {

        // Init
        this.size = (int) solutions.getSize();
        int[] offsets = solutions.getMultipliersForLowDimensionalData();
        int[] maxLevels = solutions.getTop().getGeneralization();
        int[] minLevels = solutions.getBottom().getGeneralization();
        int topLevel = solutions.getTop().getLevel();

        // Create nodes
        int[] levelsizes = new int[topLevel + 1];
        ARXNode[] cache = new ARXNode[size];
        for (int identifier = 0; identifier < cache.length; identifier++) {
            
            // Create ARXNode
            Transformation transformation = solutions.getTransformation(identifier);
            cache[identifier] = new ARXNode(this,
                                       solutions,
                                       transformation,
                                       headermap);
            
            // Store optimum
            if (optimum != null && identifier == optimum.getIdentifier()) {
                this.optimum = cache[identifier];
            }
            
            // Count successors and predecessors
            int numSuccessors = 0;
            int numPredecessors = 0;
            int[] generalization = transformation.getGeneralization();
            for (int dimension = 0; dimension<generalization.length; dimension++) {
                numPredecessors += generalization[dimension] > minLevels[dimension] ? 1 : 0;
                numSuccessors += generalization[dimension] < maxLevels[dimension] ? 1 : 0;
            }
            
            // Increase level size
            levelsizes[transformation.getLevel()]++;
            
            // Initialize arrays
            cache[identifier].successors = new ARXNode[numSuccessors];
            cache[identifier].predecessors = new ARXNode[numPredecessors];
        }

        // Generate level arrays
        this.levels = new ARXNode[topLevel + 1][];
        for (int i = 0; i < levels.length; i++) {
            levels[i] = new ARXNode[levelsizes[i]];
        }

        // Generate links to successors and predecessors
        int[] successorIndices = new int[size];
        int[] predecessorIndices = new int[size];
        for (int identifier = 0; identifier < cache.length; identifier++) {
            ARXNode node = cache[identifier];
            int level = node.getTotalGeneralizationLevel();
            --levelsizes[level];
            levels[level][levels[level].length - 1 - levelsizes[level]] = node;
            int[] generalization = node.getTransformation();
            for (int dimension = 0; dimension < generalization.length; dimension++) {
                if (generalization[dimension] < maxLevels[dimension]) {
                    int successorIdentifier = identifier + offsets[dimension];
                    ARXNode successor = cache[successorIdentifier];
                    node.successors[successorIndices[identifier]++] = successor;
                    successor.predecessors[predecessorIndices[successorIdentifier]++] = node;
                }
            }
        }
    }

    /**
=======
>>>>>>> 8ec36e4d
     * Build an ARX lattice for an incompletely classified solution space
     * @param solutions 
     * @param optimum
     * @param headermap
     */
<<<<<<< HEAD
    private void buildIncomplete(SolutionSpace solutions, final Transformation optimum, Map<String, Integer> headermap) {
=======
    private void build(final Transformation optimum, Map<String, Integer> headermap) {
>>>>>>> 8ec36e4d

        // Create nodes
        this.map = new LongObjectOpenHashMap<ARXNode>();
        final IntObjectOpenHashMap<List<ARXNode>> levels = new IntObjectOpenHashMap<List<ARXNode>>(); 
        int size = 0;
        int maxlevel = 0;
        for (LongIterator iterator = solutions.getMaterializedTransformations(); iterator.hasNext();) {
            
            Transformation transformation = solutions.getTransformation(iterator.next());
            if (!levels.containsKey(transformation.getLevel())) {
                levels.put(transformation.getLevel(), new ArrayList<ARXNode>());
            }
            ARXNode node = new ARXNode(this, solutions, transformation, headermap);
            map.put(transformation.getIdentifier(), node);
            levels.get(transformation.getLevel()).add(node);
            if (optimum != null && transformation.getIdentifier() == optimum.getIdentifier()) {
                this.optimum = node;
            }
            maxlevel = Math.max(maxlevel, transformation.getLevel());
            size++;
        }
        
        // Make sure that bottom and top are in the resulting solution space
        Transformation top = solutions.getTop();
        Transformation bottom = solutions.getBottom();
        if (!map.containsKey(top.getIdentifier())) {
            if (!levels.containsKey(top.getLevel())) {
                levels.put(top.getLevel(), new ArrayList<ARXNode>());
            }
            ARXNode node = new ARXNode(this, solutions, top, headermap);
            map.put(top.getIdentifier(), node);
            levels.get(top.getLevel()).add(node);
            maxlevel = top.getLevel();
            size++;
        }
        if (!map.containsKey(bottom.getIdentifier())) {
            if (!levels.containsKey(bottom.getLevel())) {
                levels.put(bottom.getLevel(), new ArrayList<ARXNode>());
            }
            ARXNode node = new ARXNode(this, solutions, bottom, headermap);
            map.put(bottom.getIdentifier(), node);
            levels.get(bottom.getLevel()).add(node);
            size++;
        }

        // Create levels array
        this.size = size;
        this.levels = new ARXNode[maxlevel+1][];
        for (int i = 0; i < this.levels.length; i++) {
            if (levels.containsKey(i)) {
                this.levels[i] = levels.get(i).toArray(new ARXNode[levels.get(i).size()]);
            } else {
                this.levels[i] = new ARXNode[0];
            }
        }
        
        // Create relationships
        for (LongIterator iterator = solutions.getMaterializedTransformations(); iterator.hasNext();) {
            createRelationships(solutions, iterator.next());
        }
        createRelationships(solutions, solutions.getTop().getIdentifier());
        createRelationships(solutions, solutions.getBottom().getIdentifier());
    }
    
    /**
     * Build an ARX lattice for a solution space with only one element
     * @param solutions 
     * @param optimum
     * @param headermap
     */
    private void buildSingle(SolutionSpace solutions, final Transformation optimum, Map<String, Integer> headermap) {

        // Init
        this.size = 1;
        
        // Generate node
        ARXNode node = new ARXNode(this,
                                   solutions,
                                   optimum,
                                   headermap);
        node.successors = new ARXNode[0];
        node.predecessors = new ARXNode[0];
        
        // Store optimum
        this.optimum = node;
        
        // Generate level arrays
        this.levels = new ARXNode[optimum.getLevel() + 1][];
        for (int i = 0; i < levels.length - 1; i++) {
            this.levels[i] = new ARXNode[0];
        }
        this.levels[optimum.getLevel()] = new ARXNode[]{node};
    }

    /**
     * Compares the transformations of two nodes lexicographically
     * @param first
     * @param second
     * @return
     */
    private int compareLexicographically(ARXNode first, ARXNode second) {
        int[] firstArray = first.getTransformation();
        int[] secondArray = second.getTransformation();
        for (int i = 0; i < firstArray.length; i++) {
            if (firstArray[i] < secondArray[i]) {
                return -1;
            } else if (firstArray[i] > secondArray[i]) {
                return +1;
            }
        }
        return 0;
    }
    
    /**
     * Creates all relationships 
     * @param solutions
     * @param map
     * @param id
     */
    private void createExpandedRelationships(final SolutionSpace solutions,
                                             final long id) {
        
        // Obtain given node
        final ARXNode center = map.get(id);
        final Transformation transformation = solutions.getTransformation(id);
        
        // Collect materialized successors and predecessors
        List<ARXNode> successors = new ArrayList<ARXNode>();
        List<ARXNode> predecessors = new ArrayList<ARXNode>();
        
        LongArrayList list1 = transformation.getSuccessors();
        for (int i = 0; i < list1.size(); i++) {
            ARXNode node = map.get(list1.getQuick(i));
            if (node != null) {
                successors.add(node);
            }
        }

        LongArrayList list2 = transformation.getPredecessors();
        for (int i = 0; i < list2.size(); i++) {
            ARXNode node = map.get(list2.getQuick(i));
            if (node != null) {
                predecessors.add(node);
            }
        }
        
        // Add successors and predecessors to given node
        center.successors = successors.toArray(new ARXNode[successors.size()]);
        center.predecessors = predecessors.toArray(new ARXNode[predecessors.size()]);
        
        // Update predecessors
        for (ARXNode node : predecessors) {
            
           List<ARXNode> nodeSuccessors = new ArrayList<ARXNode>();
           nodeSuccessors.addAll(Arrays.asList(node.successors));
           int index = 0;
           while (index < nodeSuccessors.size() && compareLexicographically(nodeSuccessors.get(index), center) < 0 ) {
               index++;
           }
           // Subtract
           index = index == 0 ? 0 : index - 1;
           nodeSuccessors.add(index, center);
           
           // Add and update
           node.successors = nodeSuccessors.toArray(new ARXNode[nodeSuccessors.size()]); 
        }
        

        // Update successors
        for (ARXNode node : successors) {
            
           List<ARXNode> nodePredecessors = new ArrayList<ARXNode>();
           nodePredecessors.addAll(Arrays.asList(node.predecessors));
           int index = 0;
           while (index < nodePredecessors.size() && compareLexicographically(nodePredecessors.get(index), center) < 0 ) {
               index++;
           }
           // Subtract
           index = index == 0 ? 0 : index - 1;
           
           // Add and update
           nodePredecessors.add(index, center);
           node.predecessors = nodePredecessors.toArray(new ARXNode[nodePredecessors.size()]); 
        }
    }


    /**
     * Creates all relationships
     * @param solutions
     * @param map
     * @param id
     */
    private void createRelationships(final SolutionSpace solutions,
                                     final long id) {
        
        final ARXNode fnode = map.get(id);
        final Transformation transformation = solutions.getTransformation(id);
        
        List<ARXNode> successors = new ArrayList<ARXNode>();
        List<ARXNode> predecessors = new ArrayList<ARXNode>();
        
        LongArrayList list1 = transformation.getSuccessors();
        for (int i = 0; i < list1.size(); i++) {
            ARXNode node = map.get(list1.getQuick(i));
            if (node != null) {
                successors.add(node);
            }
        }

        LongArrayList list2 = transformation.getPredecessors();
        for (int i = 0; i < list2.size(); i++) {
            ARXNode node = map.get(list2.getQuick(i));
            if (node != null) {
                predecessors.add(node);
            }
        }
        
        fnode.successors = successors.toArray(new ARXNode[successors.size()]);
        fnode.predecessors = predecessors.toArray(new ARXNode[predecessors.size()]);
    }
    

    /**
     * De-serialization.
     *
     * @param aInputStream
     * @throws ClassNotFoundException
     * @throws IOException
     */
    private void readObject(ObjectInputStream aInputStream) throws ClassNotFoundException, IOException {

        // Default de-serialization
        aInputStream.defaultReadObject();
        
        // Translate minimum and maximum
        this.maximumInformationLoss = InformationLoss.createInformationLoss(this.maximumInformationLoss,
                                                                            metric,
                                                                            getDeserializationContext().minLevel,
                                                                            getDeserializationContext().maxLevel);
        
        this.minimumInformationLoss = InformationLoss.createInformationLoss(this.minimumInformationLoss,
                                                                            metric,
                                                                            getDeserializationContext().minLevel,
                                                                            getDeserializationContext().maxLevel);
        
        // Translate metric, if necessary
        this.metric = Metric.createMetric(this.metric, 
                                          getDeserializationContext().minLevel, 
                                          getDeserializationContext().maxLevel);
    }
    
    /**
     * Sets the monotonicity based on the current configuration
     * @param isSuppressionAlwaysEnabled
     * @param absoluteSuppressionLimit
     */
    private void setMonotonicity(boolean isSuppressionAlwaysEnabled, int absoluteSuppressionLimit) {
        

        this.monotonicNonAnonymous = (this.metric.isMonotonicWithSuppression() && isSuppressionAlwaysEnabled) ||
                                     (this.metric.isMonotonicWithGeneralization() && !isSuppressionAlwaysEnabled);
        
        this.monotonicAnonymous = this.metric.isMonotonic(absoluteSuppressionLimit);
    }
    
    /**
     * This method triggers the estimation of the information loss of all nodes
     * in the lattice regardless of whether they have been checked for anonymity
     * or not. Additionally, it computes global upper and lower bounds on utility
     */
    protected void estimateInformationLoss() {
        UtilityEstimator estimator = new UtilityEstimator(this, metric, monotonicAnonymous, monotonicNonAnonymous);
        estimator.estimate();
        this.minimumInformationLoss = estimator.getGlobalMinimum();
        this.maximumInformationLoss = estimator.getGlobalMaximum();
    }

    /**
     * Returns the optimum, if any.
     *
     * @return
     */
    protected ARXNode getOptimum() {
        return optimum;
    }

    /**
     * Kept only for backwards compatibility
     * @return
     */
    boolean _legacySearchedWithFlash() {
        return complete == null ? true : complete;
    }
}<|MERGE_RESOLUTION|>--- conflicted
+++ resolved
@@ -33,7 +33,6 @@
 import org.deidentifier.arx.ARXConfiguration.ARXConfigurationInternal;
 import org.deidentifier.arx.ARXProcessStatistics.Step;
 import org.deidentifier.arx.certificate.elements.ElementData;
-import org.deidentifier.arx.criteria.EDDifferentialPrivacy;
 import org.deidentifier.arx.framework.lattice.SolutionSpace;
 import org.deidentifier.arx.framework.lattice.Transformation;
 import org.deidentifier.arx.metric.InformationLoss;
@@ -876,21 +875,8 @@
         }
         
         // Build lattice
-<<<<<<< HEAD
-        if (config.isPrivacyModelSpecified(EDDifferentialPrivacy.class)) {
-            buildSingle(solutions, optimum, headermap);
-            this.solutions = null;
-        } else if (complete) {
-            buildComplete(solutions, optimum, headermap);
-            this.solutions = null;
-        } else {
-            buildIncomplete(solutions, optimum, headermap);
-            this.solutions = solutions;
-        }
-=======
         build(optimum, headermap);
->>>>>>> 8ec36e4d
-        
+
         // find bottom node
         outer: for (int i = 0; i < this.levels.length; i++) {
             final ARXNode[] level = this.levels[i];
@@ -933,11 +919,12 @@
      */
     public void expand(ARXNode center) {
         
-<<<<<<< HEAD
         // Nothing to do
-=======
+        if (solutions == null) {
+            return;
+        }
+        
         // For results of local recoding
->>>>>>> 8ec36e4d
         if (solutions == null) {
             return;
         }
@@ -1144,95 +1131,7 @@
         return result;
     }
 
-    /**
-<<<<<<< HEAD
-     * Build an ARX lattice for a completely classified solution space
-     * @param solutions 
-     * @param optimum
-     * @param headermap
-     */
-    private void buildComplete(SolutionSpace solutions, final Transformation optimum, Map<String, Integer> headermap) {
-
-        // Init
-        this.size = (int) solutions.getSize();
-        int[] offsets = solutions.getMultipliersForLowDimensionalData();
-        int[] maxLevels = solutions.getTop().getGeneralization();
-        int[] minLevels = solutions.getBottom().getGeneralization();
-        int topLevel = solutions.getTop().getLevel();
-
-        // Create nodes
-        int[] levelsizes = new int[topLevel + 1];
-        ARXNode[] cache = new ARXNode[size];
-        for (int identifier = 0; identifier < cache.length; identifier++) {
-            
-            // Create ARXNode
-            Transformation transformation = solutions.getTransformation(identifier);
-            cache[identifier] = new ARXNode(this,
-                                       solutions,
-                                       transformation,
-                                       headermap);
-            
-            // Store optimum
-            if (optimum != null && identifier == optimum.getIdentifier()) {
-                this.optimum = cache[identifier];
-            }
-            
-            // Count successors and predecessors
-            int numSuccessors = 0;
-            int numPredecessors = 0;
-            int[] generalization = transformation.getGeneralization();
-            for (int dimension = 0; dimension<generalization.length; dimension++) {
-                numPredecessors += generalization[dimension] > minLevels[dimension] ? 1 : 0;
-                numSuccessors += generalization[dimension] < maxLevels[dimension] ? 1 : 0;
-            }
-            
-            // Increase level size
-            levelsizes[transformation.getLevel()]++;
-            
-            // Initialize arrays
-            cache[identifier].successors = new ARXNode[numSuccessors];
-            cache[identifier].predecessors = new ARXNode[numPredecessors];
-        }
-
-        // Generate level arrays
-        this.levels = new ARXNode[topLevel + 1][];
-        for (int i = 0; i < levels.length; i++) {
-            levels[i] = new ARXNode[levelsizes[i]];
-        }
-
-        // Generate links to successors and predecessors
-        int[] successorIndices = new int[size];
-        int[] predecessorIndices = new int[size];
-        for (int identifier = 0; identifier < cache.length; identifier++) {
-            ARXNode node = cache[identifier];
-            int level = node.getTotalGeneralizationLevel();
-            --levelsizes[level];
-            levels[level][levels[level].length - 1 - levelsizes[level]] = node;
-            int[] generalization = node.getTransformation();
-            for (int dimension = 0; dimension < generalization.length; dimension++) {
-                if (generalization[dimension] < maxLevels[dimension]) {
-                    int successorIdentifier = identifier + offsets[dimension];
-                    ARXNode successor = cache[successorIdentifier];
-                    node.successors[successorIndices[identifier]++] = successor;
-                    successor.predecessors[predecessorIndices[successorIdentifier]++] = node;
-                }
-            }
-        }
-    }
-
-    /**
-=======
->>>>>>> 8ec36e4d
-     * Build an ARX lattice for an incompletely classified solution space
-     * @param solutions 
-     * @param optimum
-     * @param headermap
-     */
-<<<<<<< HEAD
-    private void buildIncomplete(SolutionSpace solutions, final Transformation optimum, Map<String, Integer> headermap) {
-=======
     private void build(final Transformation optimum, Map<String, Integer> headermap) {
->>>>>>> 8ec36e4d
 
         // Create nodes
         this.map = new LongObjectOpenHashMap<ARXNode>();
@@ -1297,36 +1196,6 @@
         createRelationships(solutions, solutions.getBottom().getIdentifier());
     }
     
-    /**
-     * Build an ARX lattice for a solution space with only one element
-     * @param solutions 
-     * @param optimum
-     * @param headermap
-     */
-    private void buildSingle(SolutionSpace solutions, final Transformation optimum, Map<String, Integer> headermap) {
-
-        // Init
-        this.size = 1;
-        
-        // Generate node
-        ARXNode node = new ARXNode(this,
-                                   solutions,
-                                   optimum,
-                                   headermap);
-        node.successors = new ARXNode[0];
-        node.predecessors = new ARXNode[0];
-        
-        // Store optimum
-        this.optimum = node;
-        
-        // Generate level arrays
-        this.levels = new ARXNode[optimum.getLevel() + 1][];
-        for (int i = 0; i < levels.length - 1; i++) {
-            this.levels[i] = new ARXNode[0];
-        }
-        this.levels[optimum.getLevel()] = new ARXNode[]{node};
-    }
-
     /**
      * Compares the transformations of two nodes lexicographically
      * @param first
