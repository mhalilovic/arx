--- conflicted
+++ resolved
@@ -1,1081 +1,1072 @@
-/*
- * ARX: Powerful Data Anonymization
- * Copyright 2012 - 2018 Fabian Prasser and contributors
- * 
- * Licensed under the Apache License, Version 2.0 (the "License");
- * you may not use this file except in compliance with the License.
- * You may obtain a copy of the License at
- * 
- * http://www.apache.org/licenses/LICENSE-2.0
- * 
- * Unless required by applicable law or agreed to in writing, software
- * distributed under the License is distributed on an "AS IS" BASIS,
- * WITHOUT WARRANTIES OR CONDITIONS OF ANY KIND, either express or implied.
- * See the License for the specific language governing permissions and
- * limitations under the License.
- */
-
-package org.deidentifier.arx;
-
-import java.io.File;
-import java.io.IOException;
-import java.io.OutputStream;
-import java.text.ParseException;
-import java.util.ArrayList;
-import java.util.Arrays;
-import java.util.Collections;
-import java.util.Comparator;
-import java.util.Date;
-import java.util.HashMap;
-import java.util.HashSet;
-import java.util.Iterator;
-import java.util.List;
-import java.util.Locale;
-import java.util.Map;
-import java.util.Set;
-
-import org.apache.commons.math3.util.Pair;
-import org.deidentifier.arx.ARXLattice.ARXNode;
-import org.deidentifier.arx.ARXPopulationModel.Region;
-import org.deidentifier.arx.DataHandleInternal.InterruptHandler;
-import org.deidentifier.arx.DataType.ARXDate;
-import org.deidentifier.arx.DataType.ARXDecimal;
-import org.deidentifier.arx.DataType.ARXInteger;
-import org.deidentifier.arx.DataType.DataTypeDescription;
-import org.deidentifier.arx.aggregates.StatisticsBuilder;
-import org.deidentifier.arx.certificate.elements.ElementData;
-import org.deidentifier.arx.io.CSVDataOutput;
-import org.deidentifier.arx.io.CSVSyntax;
-import org.deidentifier.arx.risk.RiskEstimateBuilder;
-import org.deidentifier.arx.risk.RiskModelHistogram;
-
-import cern.colt.Swapper;
-
-import com.carrotsearch.hppc.ObjectIntOpenHashMap;
-
-/**
- * This class provides access to dictionary encoded data. Furthermore, the data
- * is linked to the associated input or output data. This means that, e.g., if
- * the input data is sorted, the output data will be sorted accordingly. This
- * ensures that original tuples and their generalized counterpart will always
- * have the same row index, which is important for many use cases, e.g., for
- * graphical tools that allow to compare the original dataset to generalized
- * versions.
- * 
- * @author Fabian Prasser
- * @author Florian Kohlmayer
- */
-public abstract class DataHandle {
-
-    /** The data types. */
-    protected DataType<?>[]                columnToDataType = null;
-
-    /** The data definition. */
-    protected DataDefinition               definition       = null;
-
-    /** The header. */
-    protected String[]                     header           = null;
-
-    /** The header. */
-    protected ObjectIntOpenHashMap<String> headerMap        = null;
-
-    /** The node. */
-    protected ARXNode                      node             = null;
-
-    /** The current registry. */
-    protected DataRegistry                 registry         = null;
-
-    /** The current research subset. */
-    protected DataHandle                   subset           = null;
-    
+/*
+ * ARX: Powerful Data Anonymization
+ * Copyright 2012 - 2018 Fabian Prasser and contributors
+ * 
+ * Licensed under the Apache License, Version 2.0 (the "License");
+ * you may not use this file except in compliance with the License.
+ * You may obtain a copy of the License at
+ * 
+ * http://www.apache.org/licenses/LICENSE-2.0
+ * 
+ * Unless required by applicable law or agreed to in writing, software
+ * distributed under the License is distributed on an "AS IS" BASIS,
+ * WITHOUT WARRANTIES OR CONDITIONS OF ANY KIND, either express or implied.
+ * See the License for the specific language governing permissions and
+ * limitations under the License.
+ */
+
+package org.deidentifier.arx;
+
+import java.io.File;
+import java.io.IOException;
+import java.io.OutputStream;
+import java.text.ParseException;
+import java.util.ArrayList;
+import java.util.Arrays;
+import java.util.Collections;
+import java.util.Comparator;
+import java.util.Date;
+import java.util.HashMap;
+import java.util.HashSet;
+import java.util.Iterator;
+import java.util.List;
+import java.util.Locale;
+import java.util.Map;
+import java.util.Set;
+
+import org.apache.commons.math3.util.Pair;
+import org.deidentifier.arx.ARXLattice.ARXNode;
+import org.deidentifier.arx.ARXPopulationModel.Region;
+import org.deidentifier.arx.DataHandleInternal.InterruptHandler;
+import org.deidentifier.arx.DataType.ARXDate;
+import org.deidentifier.arx.DataType.ARXDecimal;
+import org.deidentifier.arx.DataType.ARXInteger;
+import org.deidentifier.arx.DataType.DataTypeDescription;
+import org.deidentifier.arx.aggregates.StatisticsBuilder;
+import org.deidentifier.arx.certificate.elements.ElementData;
+import org.deidentifier.arx.io.CSVDataOutput;
+import org.deidentifier.arx.io.CSVSyntax;
+import org.deidentifier.arx.risk.RiskEstimateBuilder;
+import org.deidentifier.arx.risk.RiskModelHistogram;
+
+import cern.colt.Swapper;
+
+import com.carrotsearch.hppc.ObjectIntOpenHashMap;
+
+/**
+ * This class provides access to dictionary encoded data. Furthermore, the data
+ * is linked to the associated input or output data. This means that, e.g., if
+ * the input data is sorted, the output data will be sorted accordingly. This
+ * ensures that original tuples and their generalized counterpart will always
+ * have the same row index, which is important for many use cases, e.g., for
+ * graphical tools that allow to compare the original dataset to generalized
+ * versions.
+ * 
+ * @author Fabian Prasser
+ * @author Florian Kohlmayer
+ */
+public abstract class DataHandle {
+
+    /** The data types. */
+    protected DataType<?>[]                columnToDataType = null;
+
+    /** The data definition. */
+    protected DataDefinition               definition       = null;
+
+    /** The header. */
+    protected String[]                     header           = null;
+
+    /** The header. */
+    protected ObjectIntOpenHashMap<String> headerMap        = null;
+
+    /** The node. */
+    protected ARXNode                      node             = null;
+
+    /** The current registry. */
+    protected DataRegistry                 registry         = null;
+
+    /** The current research subset. */
+    protected DataHandle                   subset           = null;
+    
+    /**
+     * Returns the name of the specified column.
+     *
+     * @param col The column index
+     * @return the attribute name
+     */
+    public abstract String getAttributeName(int col);
+
+    /**
+     * Returns the index of the given attribute, -1 if it is not in the header.
+     *
+     * @param attribute the attribute
+     * @return the column index of
+     */
+    public int getColumnIndexOf(final String attribute) {
+        checkReleased();
+        return headerMap.getOrDefault(attribute, -1);
+    }
+
+    /**
+     * Returns the according data type.
+     *
+     * @param attribute the attribute
+     * @return the data type
+     */
+    public DataType<?> getDataType(final String attribute) {
+        checkReleased();
+        return definition.getDataType(attribute);
+    }
+
+    /**
+     * Returns a date/time value from the specified cell.
+     *
+     * @param row The cell's row index
+     * @param col The cell's column index
+     * @return the date
+     * @throws ParseException the parse exception
+     */
+    public Date getDate(int row, int col) throws ParseException {
+        String value = getValue(row, col);
+        DataType<?> type = getDataType(getAttributeName(col));
+        if (type instanceof ARXDate) {
+            return ((ARXDate) type).parse(value);
+        } else {
+            throw new ParseException("Invalid datatype: " + type.getClass().getSimpleName(), col);
+        }
+    }
+    
+    /**
+     * Returns the data definition.
+     *
+     * @return the definition
+     */
+    public DataDefinition getDefinition() {
+        checkReleased();
+        return definition;
+    }
+
+    /**
+     * Returns an array containing the distinct values in the given column.
+     *
+     * @param column The column to process
+     * @return the distinct values
+     */
+    public final String[] getDistinctValues(int column) {
+        return getDistinctValues(column, false, new InterruptHandler() {
+            @Override
+            public void checkInterrupt() {
+                // Nothing to do
+            }
+        });
+    }
+
+    /**
+     * Returns a double value from the specified cell.
+     *
+     * @param row The cell's row index
+     * @param col The cell's column index
+     * @return the double
+     * @throws ParseException the parse exception
+     */
+    public Double getDouble(int row, int col) throws ParseException {
+        String value = getValue(row, col);
+        DataType<?> type = getDataType(getAttributeName(col));
+        if (type instanceof ARXDecimal) {
+            return ((ARXDecimal) type).parse(value);
+        } else if (type instanceof ARXInteger) {
+            Long _long = ((ARXInteger) type).parse(value);
+            return _long == null ? null : _long.doubleValue();
+        } else {
+            throw new ParseException("Invalid datatype: " + type.getClass().getSimpleName(), col);
+        }
+    }
+
+    /**
+     * Returns a float value from the specified cell.
+     *
+     * @param row The cell's row index
+     * @param col The cell's column index
+     * @return the float
+     * @throws ParseException the parse exception
+     */
+    public Float getFloat(int row, int col) throws ParseException {
+        String value = getValue(row, col);
+        DataType<?> type = getDataType(getAttributeName(col));
+        if (type instanceof ARXDecimal) {
+            Double _double = ((ARXDecimal) type).parse(value);
+            return _double == null ? null : _double.floatValue();
+        } else if (type instanceof ARXInteger) {
+            Long _long = ((ARXInteger) type).parse(value);
+            return _long == null ? null : _long.floatValue();
+        } else {
+            throw new ParseException("Invalid datatype: " + type.getClass().getSimpleName(), col);
+        }
+    }
+
+    /**
+     * Returns the generalization level for the attribute.
+     *
+     * @param attribute the attribute
+     * @return the generalization
+     */
+    public abstract int getGeneralization(String attribute);
+
+    /**
+     * Returns an int value from the specified cell.
+     *
+     * @param row The cell's row index
+     * @param col The cell's column index
+     * @return the int
+     * @throws ParseException the parse exception
+     */
+    public Integer getInt(int row, int col) throws ParseException {
+        String value = getValue(row, col);
+        DataType<?> type = getDataType(getAttributeName(col));
+        if (type instanceof ARXInteger) {
+            Long _long = ((ARXInteger) type).parse(value);
+            return _long == null ? null : _long.intValue();
+        } else {
+            throw new ParseException("Invalid datatype: " + type.getClass().getSimpleName(), col);
+        }
+    }
+
+    /**
+     * Returns a long value from the specified cell.
+     *
+     * @param row The cell's row index
+     * @param col The cell's column index
+     * @return the long
+     * @throws ParseException the parse exception
+     */
+    public Long getLong(int row, int col) throws ParseException {
+        String value = getValue(row, col);
+        DataType<?> type = getDataType(getAttributeName(col));
+        if (type instanceof ARXInteger) {
+            return ((ARXInteger) type).parse(value);
+        } else {
+            throw new ParseException("Invalid datatype: " + type.getClass().getSimpleName(), col);
+        }
+    }
+
+    /**
+     * Returns a mapping from data types to the relative number of values that conform to the according type.
+     * This method uses the default locale.
+     * This method only returns types that match at least 80% of all values in the column .
+     *
+     * @param column the column
+     * @return the matching data types
+     */
+    public List<Pair<DataType<?>, Double>> getMatchingDataTypes(int column) {
+        return getMatchingDataTypes(column, Locale.getDefault(), 0.8d);
+    }
+
+    /**
+     * Returns a mapping from data types to the relative number of values that conform to the according type for a given wrapped class.
+     * This method uses the default locale.
+     * This method only returns types that match at least 80% of all values in the column .
+     *
+     * @param <U> the generic type
+     * @param column the column
+     * @param clazz The wrapped class
+     * @return the matching data types
+     */
+    public <U> List<Pair<DataType<?>, Double>> getMatchingDataTypes(int column, Class<U> clazz) {
+        return getMatchingDataTypes(column, clazz, Locale.getDefault(), 0.8d);
+    }
+
+    /**
+     * Returns a mapping from data types to the relative number of values that conform to the according type for a given wrapped class.
+     * This method uses the default locale.
+     *
+     * @param <U> the generic type
+     * @param column the column
+     * @param clazz The wrapped class
+     * @param threshold Relative minimal number of values that must match to include a data type in the results
+     * @return the matching data types
+     */
+    public <U> List<Pair<DataType<?>, Double>> getMatchingDataTypes(int column, Class<U> clazz, double threshold) {
+        return getMatchingDataTypes(column, clazz, Locale.getDefault(), threshold);
+    }
+
+    /**
+     * Returns a mapping from data types to the relative number of values that conform to the according type for a given wrapped class.
+     * This method only returns types that match at least 80% of all values in the column .
+     *
+     * @param <U> the generic type
+     * @param column the column
+     * @param clazz The wrapped class
+     * @param locale The locale to use
+     * @return the matching data types
+     */
+    public <U> List<Pair<DataType<?>, Double>> getMatchingDataTypes(int column, Class<U> clazz, Locale locale) {
+        return getMatchingDataTypes(column, clazz, locale, 0.8d);
+    }
+
+    /**
+     * Returns a mapping from data types to the relative number of values that conform to the according type for a given wrapped class.
+     *
+     * @param <U> the generic type
+     * @param column the column
+     * @param clazz The wrapped class
+     * @param locale The locale to use
+     * @param threshold Relative minimal number of values that must match to include a data type in the results
+     * @return the matching data types
+     */
+    public <U> List<Pair<DataType<?>, Double>> getMatchingDataTypes(int column, Class<U> clazz, Locale locale, double threshold) {
+
+        checkReleased();
+        checkColumn(column);
+        double distinct = this.getDistinctValues(column).length;
+        List<Pair<DataType<?>, Double>> result = new ArrayList<Pair<DataType<?>, Double>>();
+        DataTypeDescription<U> description = DataType.list(clazz);
+        if (description == null) {
+            return result;
+        }
+        if (description.hasFormat()) {
+            for (String format : description.getExampleFormats()) {
+                DataType<U> type = description.newInstance(format, locale);
+                double matching = getNumConformingValues(column, type) / distinct;
+                if (matching >= threshold) {
+                    result.add(new Pair<DataType<?>, Double>(type, matching));
+                }
+            }
+        } else {
+            DataType<U> type = description.newInstance();
+            double matching = getNumConformingValues(column, type) / distinct;
+            if (matching >= threshold) {
+                result.add(new Pair<DataType<?>, Double>(type, matching));
+            }
+        }
+        return result;
+    }
+
+    /**
+     * Returns a mapping from data types to the relative number of values that conform to the according type.
+     * This method uses the default locale.
+     *
+     * @param column the column
+     * @param threshold Relative minimal number of values that must match to include a data type in the results
+     * @return the matching data types
+     */
+    public List<Pair<DataType<?>, Double>> getMatchingDataTypes(int column, double threshold) {
+        return getMatchingDataTypes(column, Locale.getDefault(), threshold);
+    }
+
+    /**
+     * Returns a mapping from data types to the relative number of values that conform to the according type
+     * This method only returns types that match at least 80% of all values in the column .
+     *
+     * @param column the column
+     * @param locale The locale to use
+     * @return the matching data types
+     */
+    public List<Pair<DataType<?>, Double>> getMatchingDataTypes(int column, Locale locale) {
+        return getMatchingDataTypes(column, locale, 0.8d);
+    }
+
+    /**
+     * Returns a mapping from data types to the relative number of values that conform to the according type.
+     *
+     * @param column the column
+     * @param locale The locale to use
+     * @param threshold Relative minimal number of values that must match to include a data type in the results
+     * @return the matching data types
+     */
+    public List<Pair<DataType<?>, Double>> getMatchingDataTypes(int column, Locale locale, double threshold) {
+
+        checkReleased();
+        checkColumn(column);
+        List<Pair<DataType<?>, Double>> result = new ArrayList<Pair<DataType<?>, Double>>();
+        result.addAll(getMatchingDataTypes(column, Long.class, locale, threshold));
+        result.addAll(getMatchingDataTypes(column, Date.class, locale, threshold));
+        result.addAll(getMatchingDataTypes(column, Double.class, locale, threshold));
+        result.add(new Pair<DataType<?>, Double>(DataType.STRING, 1.0d));
+        
+        // Sort order
+        final Map<Class<?>, Integer> order = new HashMap<Class<?>, Integer>();
+        order.put(Long.class, 0);
+        order.put(Date.class, 1);
+        order.put(Double.class, 2);
+        order.put(String.class, 3);
+        
+        // Sort
+        Collections.sort(result, new Comparator<Pair<DataType<?>, Double>>() {
+            public int compare(Pair<DataType<?>, Double> o1, Pair<DataType<?>, Double> o2) {
+                
+                // Sort by matching quality
+                int cmp = o1.getSecond().compareTo(o2.getSecond());
+                if (cmp != 0) return -cmp;
+                
+                // Sort by order
+                int order1 = order.get(o1.getFirst().getDescription().getWrappedClass());
+                int order2 = order.get(o2.getFirst().getDescription().getWrappedClass());
+                return Integer.compare(order1, order2);
+            }
+        });
+        return result;
+    }
+
+    /**
+     * Returns a set of values that do not conform to the given data type.
+     *
+     * @param column The column to test
+     * @param type The type to test
+     * @param max The maximal number of values returned by this method
+     * @return the non conforming values
+     */
+    public String[] getNonConformingValues(int column, DataType<?> type, int max) {
+        checkReleased();
+        checkColumn(column);
+        Set<String> result = new HashSet<String>();
+        for (String value : this.getDistinctValues(column)) {
+            if (!type.isValid(value)) {
+                result.add(value);
+            }
+            if (result.size() == max) {
+                break;
+            }
+        }
+        return result.toArray(new String[result.size()]);
+    }
+
+    /**
+     * Returns the number of columns in the dataset.
+     *
+     * @return the num columns
+     */
+    public abstract int getNumColumns();
+
+    /**
+     * Returns the number of (distinct) values that conform to the given data type.
+     *
+     * @param column The column to test
+     * @param type The type to test
+     * @return the num conforming values
+     */
+    public int getNumConformingValues(int column, DataType<?> type) {
+        checkReleased();
+        checkColumn(column);
+        int count = 0;
+        for (String value : this.getDistinctValues(column)) {
+            count += type.isValid(value) ? 1 : 0;
+        }
+        return count;
+    }
+
+    /**
+     * Returns the number of rows in the dataset.
+     *
+     * @return the num rows
+     */
+    public abstract int getNumRows();
+
+    /**
+     * Returns a risk estimator, using the US population if required
+     * @return
+     */
+    public RiskEstimateBuilder getRiskEstimator() {
+        return getRiskEstimator(ARXPopulationModel.create(Region.USA), getDefinition().getQuasiIdentifyingAttributes());
+    }
+
+    /**
+     * Returns a risk estimator
+     * @param model
+     * @return
+     */
+    public RiskEstimateBuilder getRiskEstimator(ARXPopulationModel model) {
+        return getRiskEstimator(model, getDefinition().getQuasiIdentifyingAttributes());
+    }
+
+    /**
+     * Returns a risk estimator
+     * @param model
+     * @param config
+     * @return
+     */
+    public RiskEstimateBuilder getRiskEstimator(ARXPopulationModel model, ARXSolverConfiguration config) {
+        return getRiskEstimator(model, getDefinition().getQuasiIdentifyingAttributes(), config);
+    }
+    
+    /**
+     * Returns a risk estimator for the given set of equivalence classes. Saves resources by re-using existing classes
+     * @param model
+     * @param classes
+     * @return
+     */
+    public RiskEstimateBuilder getRiskEstimator(ARXPopulationModel model, RiskModelHistogram classes) {
+        return new RiskEstimateBuilder(model, new DataHandleInternal(this), classes, getConfiguration());
+    }
+
+    /**
+     * Returns a risk estimator for the given set of equivalence classes. Saves resources by re-using existing classes
+     * @param model
+     * @param classes
+     * @param config
+     * @return
+     */
+    public RiskEstimateBuilder getRiskEstimator(ARXPopulationModel model, RiskModelHistogram classes, ARXSolverConfiguration config) {
+        return new RiskEstimateBuilder(model, new DataHandleInternal(this), classes, config, getConfiguration());
+    }
+
+    /**
+     * Returns a risk estimator for the given set of quasi-identifiers
+     * @param model
+     * @param qis
+     * @return
+     */
+    public RiskEstimateBuilder getRiskEstimator(ARXPopulationModel model, Set<String> qis) {
+        return new RiskEstimateBuilder(model, new DataHandleInternal(this), qis, getConfiguration());
+    }
+
+    /**
+     * Returns a risk estimator for the given set of quasi-identifiers
+     * @param model
+     * @param qis
+     * @param config
+     * @return
+     */
+    public RiskEstimateBuilder getRiskEstimator(ARXPopulationModel model, Set<String> qis, ARXSolverConfiguration config) {
+        return new RiskEstimateBuilder(model, new DataHandleInternal(this), qis, config, getConfiguration());
+    }
+
+    /**
+     * Returns an object providing access to basic descriptive statistics about the data represented
+     * by this handle.
+     *
+     * @return the statistics
+     */
+    public abstract StatisticsBuilder getStatistics();
+
+    /**
+     * Returns the transformation .
+     *
+     * @return the transformation
+     */
+    public ARXNode getTransformation() {
+        return node;
+    }
+
+    /**
+     * Returns the value in the specified cell.
+     *
+     * @param row The cell's row index
+     * @param col The cell's column index
+     * @return the value
+     */
+    public abstract String getValue(int row, int col);
+
+    /**
+     * Returns a new data handle that represents a context specific view on the dataset.
+     *
+     * @return the view
+     */
+    public DataHandle getView() {
+        checkReleased();
+        if (subset == null) {
+            return this;
+        } else {
+            return subset;
+        }
+    }
+
+    /**
+     * Has this handle been optimized with local recoding?
+     * @return
+     */
+    public boolean isOptimized() {
+        checkReleased();
+        return false;
+    }
+
+    /**
+     * Determines whether a given row is an outlier in the currently associated
+     * data transformation.
+     *
+     * @param row the row
+     * @return true, if is outlier
+     */
+    public boolean isOutlier(int row) {
+        checkReleased();
+        return registry.isOutlier(this, row);
+    }
+
+    /**
+     * Determines whether this handle is orphaned, i.e., should not be used anymore
+     *
+     * @return true, if this handle has been released
+     */
+    public boolean isReleased() {
+        return registry == null;
+    }
+
+    /**
+     * Returns an iterator over the data.
+     *
+     * @return the iterator
+     */
+    public abstract Iterator<String[]> iterator();
+
+    /**
+     * Releases this handle and all associated resources. If a input handle is released all associated results are released
+     * as well.
+     */
+    public void release() {
+        if (registry != null) {
+            registry.release(this);
+        }
+    }
+
+    /**
+     * Renders this object
+     * @return
+     */
+    public ElementData render() {
+        ElementData data = new ElementData("Data");
+        data.addProperty("Records", this.getNumRows());
+        data.addProperty("Attributes", this.getNumColumns());
+        return data;
+    }
+
+    /**
+     * Replaces the original value with the replacement in the given column. Only supported by
+     * handles for input data.
+     *
+     * @param column the column
+     * @param original the original
+     * @param replacement the replacement
+     * @return Whether the original value was found
+     */
+    public boolean replace(int column, String original, String replacement) {
+        checkReleased();
+        checkColumn(column);
+        if (!getDataType(getAttributeName(column)).isValid(replacement)) {
+            throw new IllegalArgumentException("Value does'nt match the attribute's data type");
+        }
+        for (String s : getDistinctValues(column)) {
+            if (s.equals(replacement)) {
+                throw new IllegalArgumentException("Value is already contained in the data set");
+            }
+        }
+        return registry.replace(column, original, replacement);
+    }
+
+    /**
+     * Writes the data to a CSV file.
+     *
+     * @param file the file
+     * @throws IOException Signals that an I/O exception has occurred.
+     */
+    public void save(final File file) throws IOException {
+        checkReleased();
+        final CSVDataOutput output = new CSVDataOutput(file);
+        output.write(iterator());
+    }
+
+    /**
+     * Writes the data to a CSV file.
+     *
+     * @param file A file
+     * @param separator The utilized separator character
+     * @throws IOException Signals that an I/O exception has occurred.
+     */
+    public void save(final File file, final char separator) throws IOException {
+        checkReleased();
+        final CSVDataOutput output = new CSVDataOutput(file, separator);
+        output.write(iterator());
+    }
+
+    /**
+     * Writes the data to a CSV file.
+     *
+     * @param file the file
+     * @param config the config
+     * @throws IOException Signals that an I/O exception has occurred.
+     */
+    public void save(final File file, final CSVSyntax config) throws IOException {
+        checkReleased();
+        final CSVDataOutput output = new CSVDataOutput(file, config);
+        output.write(iterator());
+    }
+
+    /**
+     * Writes the data to a CSV file.
+     *
+     * @param out the out
+     * @throws IOException Signals that an I/O exception has occurred.
+     */
+    public void save(final OutputStream out) throws IOException {
+        checkReleased();
+        final CSVDataOutput output = new CSVDataOutput(out);
+        output.write(iterator());
+    }
+
+    /**
+     * Writes the data to a CSV file.
+     *
+     * @param out Output stream
+     * @param separator The utilized separator character
+     * @throws IOException Signals that an I/O exception has occurred.
+     */
+    public void save(final OutputStream out, final char separator) throws IOException {
+        checkReleased();
+        final CSVDataOutput output = new CSVDataOutput(out, separator);
+        output.write(iterator());
+    }
+
+    /**
+     * Writes the data to a CSV file.
+     *
+     * @param out the out
+     * @param config the config
+     * @throws IOException Signals that an I/O exception has occurred.
+     */
+    public void save(final OutputStream out, final CSVSyntax config) throws IOException {
+        checkReleased();
+        final CSVDataOutput output = new CSVDataOutput(out, config);
+        output.write(iterator());
+    }
+
+    /**
+     * Writes the data to a CSV file.
+     *
+     * @param path the path
+     * @throws IOException Signals that an I/O exception has occurred.
+     */
+    public void save(final String path) throws IOException {
+        checkReleased();
+        final CSVDataOutput output = new CSVDataOutput(path);
+        output.write(iterator());
+    }
+
+    /**
+     * Writes the data to a CSV file.
+     *
+     * @param path A path
+     * @param separator The utilized separator character
+     * @throws IOException Signals that an I/O exception has occurred.
+     */
+    public void save(final String path, final char separator) throws IOException {
+        checkReleased();
+        final CSVDataOutput output = new CSVDataOutput(path, separator);
+        output.write(iterator());
+    }
+
+    /**
+     * Writes the data to a CSV file.
+     *
+     * @param path the path
+     * @param config the config
+     * @throws IOException Signals that an I/O exception has occurred.
+     */
+    public void save(final String path, final CSVSyntax config) throws IOException {
+        checkReleased();
+        final CSVDataOutput output = new CSVDataOutput(path, config);
+        output.write(iterator());
+    }
+
+    /**
+     * Sorts the dataset according to the given columns. Will sort input and
+     * output analogously.
+     *
+     * @param ascending Sort ascending or descending
+     * @param columns An integer array containing column indicides
+     */
+    public void sort(boolean ascending, int... columns) {
+        checkReleased();
+        registry.sort(this, ascending, columns);
+    }
+
+    /**
+     * Sorts the dataset according to the given columns and the given range.
+     * Will sort input and output analogously.
+     *
+     * @param from The lower bound
+     * @param to The upper bound
+     * @param ascending Sort ascending or descending
+     * @param columns An integer array containing column indicides
+     */
+    public void sort(int from, int to, boolean ascending, int... columns) {
+        checkReleased();
+        registry.sort(this, from, to, ascending, columns);
+    }
+
+    /**
+     * Sorts the dataset according to the given columns. Will sort input and
+     * output analogously.
+     *
+     * @param swapper A swapper
+     * @param ascending Sort ascending or descending
+     * @param columns An integer array containing column indicides
+     */
+    public void sort(Swapper swapper, boolean ascending, int... columns) {
+        checkReleased();
+        registry.sort(this, swapper, ascending, columns);
+    }
+
+    /**
+     * Sorts the dataset according to the given columns and the given range.
+     * Will sort input and output analogously.
+     *
+     * @param swapper A swapper
+     * @param from The lower bound
+     * @param to The upper bound
+     * @param ascending Sort ascending or descending
+     * @param columns An integer array containing column indicides
+     */
+    public void sort(Swapper swapper, int from, int to, boolean ascending, int... columns) {
+        checkReleased();
+        registry.sort(this, swapper, from, to, ascending, columns);
+    }
+
+    /**
+     * Swaps both rows.
+     *
+     * @param row1 the row1
+     * @param row2 the row2
+     */
+    public void swap(int row1, int row2) {
+        checkReleased();
+        registry.swap(this, row1, row2);
+    }
+
+    /**
+     * Checks a column index.
+     *
+     * @param column1 the column1
+     */
+    protected void checkColumn(final int column1) {
+        if ((column1 < 0) || (column1 > (header.length - 1))) {
+            throw new IndexOutOfBoundsException("Column index out of range: " + column1 + ". Valid: 0 - " + (header.length - 1));
+        }
+    }
+
+    /**
+     * Checks the column indexes.
+     *
+     * @param columns the columns
+     */
+    protected void checkColumns(final int[] columns) {
+
+        // Check
+        if ((columns.length == 0) || (columns.length > header.length)) {
+            throw new IllegalArgumentException("Invalid number of column indices");
+        }
+
+        // Create a sorted copy of the input columns
+        final int[] cols = new int[columns.length];
+        System.arraycopy(columns, 0, cols, 0, cols.length);
+        Arrays.sort(cols);
+
+        // Check
+        for (int i = 0; i < cols.length; i++) {
+            checkColumn(cols[i]);
+            if ((i > 0) && (cols[i] == cols[i - 1])) {
+                throw new IllegalArgumentException("Duplicate column index");
+            }
+        }
+    }
+
+    /**
+     * Checks whether a registry is referenced.
+     */
+    protected void checkReleased() {
+        if (isReleased()) {
+            throw new RuntimeException("This data handle (" + this.getClass().getSimpleName() + "@" + hashCode() + ") has been released");
+        }
+    }
+
+    /**
+     * Checks a row index.
+     *
+     * @param row1 the row1
+     * @param length the length
+     */
+    protected void checkRow(final int row1, final int length) {
+        if ((row1 < 0) || (row1 > length)) {
+            throw new IndexOutOfBoundsException("Row index (" + row1 + ") out of range (0 <= row <= " + length + ")");
+        }
+    }
+
+    /**
+     * Releases all resources.
+     */
+    protected abstract void doRelease();
+
+    /**
+     * Returns the base data type without generalization.
+     *
+     * @param attribute the attribute
+     * @return the base data type
+     */
+    protected DataType<?> getBaseDataType(final String attribute) {
+        checkReleased();
+        return getRegistry().getBaseDataType(attribute);
+    }
+
     /**
-     * Returns the name of the specified column.
-     *
-     * @param col The column index
-     * @return the attribute name
-     */
-    public abstract String getAttributeName(int col);
-
+     * Returns the ARXConfiguration that is currently being used, null if this is an input handle
+     * @return
+     */
+    protected abstract ARXConfiguration getConfiguration();
+
+    /**
+     * Returns a raw data array needed for some functionalities. Suppressed records will not be included.
+     * @param columns Columns to include
+     * @return
+     */
+    protected DataArray getDataArray(int[] columns) {
+        return this.getDataArray(columns, null);
+    }
+
+    /**
+     * Returns a raw data array needed for some functionalities. Suppressed records will not be included.
+     * @param columns Columns to include
+     * @param rows Rows to include. Can be null.
+     * @return
+     */
+    protected abstract DataArray getDataArray(int[] columns, int[] rows);
+
     /**
-     * Returns the index of the given attribute, -1 if it is not in the header.
-     *
-     * @param attribute the attribute
-     * @return the column index of
-     */
-    public int getColumnIndexOf(final String attribute) {
-        checkReleased();
-        return headerMap.getOrDefault(attribute, -1);
-    }
-
-    /**
-     * Returns the according data type.
-     *
-     * @param attribute the attribute
-     * @return the data type
-     */
-    public DataType<?> getDataType(final String attribute) {
-        checkReleased();
-        return definition.getDataType(attribute);
-    }
-
-    /**
-     * Returns a date/time value from the specified cell.
-     *
-     * @param row The cell's row index
-     * @param col The cell's column index
-     * @return the date
-     * @throws ParseException the parse exception
-     */
-    public Date getDate(int row, int col) throws ParseException {
-        String value = getValue(row, col);
-        DataType<?> type = getDataType(getAttributeName(col));
-        if (type instanceof ARXDate) {
-            return ((ARXDate) type).parse(value);
-        } else {
-            throw new ParseException("Invalid datatype: " + type.getClass().getSimpleName(), col);
-        }
-    }
-    
-    /**
-     * Returns the data definition.
-     *
-     * @return the definition
-     */
-    public DataDefinition getDefinition() {
-        checkReleased();
-        return definition;
-    }
-
-    /**
-     * Returns an array containing the distinct values in the given column.
-     *
-     * @param column The column to process
-     * @return the distinct values
-     */
-    public final String[] getDistinctValues(int column) {
-        return getDistinctValues(column, false, new InterruptHandler() {
-            @Override
-            public void checkInterrupt() {
-                // Nothing to do
-            }
-        });
-    }
-
-    /**
-     * Returns a double value from the specified cell.
-     *
-     * @param row The cell's row index
-     * @param col The cell's column index
-     * @return the double
-     * @throws ParseException the parse exception
-     */
-    public Double getDouble(int row, int col) throws ParseException {
-        String value = getValue(row, col);
-        DataType<?> type = getDataType(getAttributeName(col));
-        if (type instanceof ARXDecimal) {
-            return ((ARXDecimal) type).parse(value);
-        } else if (type instanceof ARXInteger) {
-            Long _long = ((ARXInteger) type).parse(value);
-            return _long == null ? null : _long.doubleValue();
-        } else {
-            throw new ParseException("Invalid datatype: " + type.getClass().getSimpleName(), col);
-        }
-    }
-
-    /**
-     * Returns a float value from the specified cell.
-     *
-     * @param row The cell's row index
-     * @param col The cell's column index
-     * @return the float
-     * @throws ParseException the parse exception
-     */
-    public Float getFloat(int row, int col) throws ParseException {
-        String value = getValue(row, col);
-        DataType<?> type = getDataType(getAttributeName(col));
-        if (type instanceof ARXDecimal) {
-            Double _double = ((ARXDecimal) type).parse(value);
-            return _double == null ? null : _double.floatValue();
-        } else if (type instanceof ARXInteger) {
-            Long _long = ((ARXInteger) type).parse(value);
-            return _long == null ? null : _long.floatValue();
-        } else {
-            throw new ParseException("Invalid datatype: " + type.getClass().getSimpleName(), col);
-        }
-    }
-
-    /**
-     * Returns the generalization level for the attribute.
-     *
-     * @param attribute the attribute
-     * @return the generalization
-     */
-    public abstract int getGeneralization(String attribute);
-
-    /**
-     * Returns an int value from the specified cell.
-     *
-     * @param row The cell's row index
-     * @param col The cell's column index
-     * @return the int
-     * @throws ParseException the parse exception
-     */
-    public Integer getInt(int row, int col) throws ParseException {
-        String value = getValue(row, col);
-        DataType<?> type = getDataType(getAttributeName(col));
-        if (type instanceof ARXInteger) {
-            Long _long = ((ARXInteger) type).parse(value);
-            return _long == null ? null : _long.intValue();
-        } else {
-            throw new ParseException("Invalid datatype: " + type.getClass().getSimpleName(), col);
-        }
-    }
-
-    /**
-     * Returns a long value from the specified cell.
-     *
-     * @param row The cell's row index
-     * @param col The cell's column index
-     * @return the long
-     * @throws ParseException the parse exception
-     */
-    public Long getLong(int row, int col) throws ParseException {
-        String value = getValue(row, col);
-        DataType<?> type = getDataType(getAttributeName(col));
-        if (type instanceof ARXInteger) {
-            return ((ARXInteger) type).parse(value);
-        } else {
-            throw new ParseException("Invalid datatype: " + type.getClass().getSimpleName(), col);
-        }
-    }
-
-    /**
-     * Returns a mapping from data types to the relative number of values that conform to the according type.
-     * This method uses the default locale.
-     * This method only returns types that match at least 80% of all values in the column .
-     *
-     * @param column the column
-     * @return the matching data types
-     */
-    public List<Pair<DataType<?>, Double>> getMatchingDataTypes(int column) {
-        return getMatchingDataTypes(column, Locale.getDefault(), 0.8d);
-    }
-
-    /**
-     * Returns a mapping from data types to the relative number of values that conform to the according type for a given wrapped class.
-     * This method uses the default locale.
-     * This method only returns types that match at least 80% of all values in the column .
-     *
-     * @param <U> the generic type
-     * @param column the column
-     * @param clazz The wrapped class
-     * @return the matching data types
-     */
-    public <U> List<Pair<DataType<?>, Double>> getMatchingDataTypes(int column, Class<U> clazz) {
-        return getMatchingDataTypes(column, clazz, Locale.getDefault(), 0.8d);
-    }
-
-    /**
-     * Returns a mapping from data types to the relative number of values that conform to the according type for a given wrapped class.
-     * This method uses the default locale.
-     *
-     * @param <U> the generic type
-     * @param column the column
-     * @param clazz The wrapped class
-     * @param threshold Relative minimal number of values that must match to include a data type in the results
-     * @return the matching data types
-     */
-    public <U> List<Pair<DataType<?>, Double>> getMatchingDataTypes(int column, Class<U> clazz, double threshold) {
-        return getMatchingDataTypes(column, clazz, Locale.getDefault(), threshold);
-    }
-
-    /**
-     * Returns a mapping from data types to the relative number of values that conform to the according type for a given wrapped class.
-     * This method only returns types that match at least 80% of all values in the column .
-     *
-     * @param <U> the generic type
-     * @param column the column
-     * @param clazz The wrapped class
-     * @param locale The locale to use
-     * @return the matching data types
-     */
-    public <U> List<Pair<DataType<?>, Double>> getMatchingDataTypes(int column, Class<U> clazz, Locale locale) {
-        return getMatchingDataTypes(column, clazz, locale, 0.8d);
-    }
-
-    /**
-     * Returns a mapping from data types to the relative number of values that conform to the according type for a given wrapped class.
-     *
-     * @param <U> the generic type
-     * @param column the column
-     * @param clazz The wrapped class
-     * @param locale The locale to use
-     * @param threshold Relative minimal number of values that must match to include a data type in the results
-     * @return the matching data types
-     */
-    public <U> List<Pair<DataType<?>, Double>> getMatchingDataTypes(int column, Class<U> clazz, Locale locale, double threshold) {
-
-        checkReleased();
-        checkColumn(column);
-        double distinct = this.getDistinctValues(column).length;
-        List<Pair<DataType<?>, Double>> result = new ArrayList<Pair<DataType<?>, Double>>();
-        DataTypeDescription<U> description = DataType.list(clazz);
-        if (description == null) {
-            return result;
-        }
-        if (description.hasFormat()) {
-            for (String format : description.getExampleFormats()) {
-                DataType<U> type = description.newInstance(format, locale);
-                double matching = getNumConformingValues(column, type) / distinct;
-                if (matching >= threshold) {
-                    result.add(new Pair<DataType<?>, Double>(type, matching));
-                }
-            }
-        } else {
-            DataType<U> type = description.newInstance();
-            double matching = getNumConformingValues(column, type) / distinct;
-            if (matching >= threshold) {
-                result.add(new Pair<DataType<?>, Double>(type, matching));
-            }
-        }
-        return result;
-    }
-
-    /**
-     * Returns a mapping from data types to the relative number of values that conform to the according type.
-     * This method uses the default locale.
-     *
-     * @param column the column
-     * @param threshold Relative minimal number of values that must match to include a data type in the results
-     * @return the matching data types
-     */
-    public List<Pair<DataType<?>, Double>> getMatchingDataTypes(int column, double threshold) {
-        return getMatchingDataTypes(column, Locale.getDefault(), threshold);
-    }
-
-    /**
-     * Returns a mapping from data types to the relative number of values that conform to the according type
-     * This method only returns types that match at least 80% of all values in the column .
-     *
-     * @param column the column
-     * @param locale The locale to use
-     * @return the matching data types
-     */
-    public List<Pair<DataType<?>, Double>> getMatchingDataTypes(int column, Locale locale) {
-        return getMatchingDataTypes(column, locale, 0.8d);
-    }
-
-    /**
-     * Returns a mapping from data types to the relative number of values that conform to the according type.
-     *
-     * @param column the column
-     * @param locale The locale to use
-     * @param threshold Relative minimal number of values that must match to include a data type in the results
-     * @return the matching data types
-     */
-    public List<Pair<DataType<?>, Double>> getMatchingDataTypes(int column, Locale locale, double threshold) {
-
-        checkReleased();
-        checkColumn(column);
-        List<Pair<DataType<?>, Double>> result = new ArrayList<Pair<DataType<?>, Double>>();
-        result.addAll(getMatchingDataTypes(column, Long.class, locale, threshold));
-        result.addAll(getMatchingDataTypes(column, Date.class, locale, threshold));
-        result.addAll(getMatchingDataTypes(column, Double.class, locale, threshold));
-        result.add(new Pair<DataType<?>, Double>(DataType.STRING, 1.0d));
-        
-        // Sort order
-        final Map<Class<?>, Integer> order = new HashMap<Class<?>, Integer>();
-        order.put(Long.class, 0);
-        order.put(Date.class, 1);
-        order.put(Double.class, 2);
-        order.put(String.class, 3);
-        
-        // Sort
-        Collections.sort(result, new Comparator<Pair<DataType<?>, Double>>() {
-            public int compare(Pair<DataType<?>, Double> o1, Pair<DataType<?>, Double> o2) {
-                
-                // Sort by matching quality
-                int cmp = o1.getSecond().compareTo(o2.getSecond());
-                if (cmp != 0) return -cmp;
-                
-                // Sort by order
-                int order1 = order.get(o1.getFirst().getDescription().getWrappedClass());
-                int order2 = order.get(o2.getFirst().getDescription().getWrappedClass());
-                return Integer.compare(order1, order2);
-            }
-        });
-        return result;
-    }
-
-    /**
-     * Returns a set of values that do not conform to the given data type.
-     *
-     * @param column The column to test
-     * @param type The type to test
-     * @param max The maximal number of values returned by this method
-     * @return the non conforming values
-     */
-    public String[] getNonConformingValues(int column, DataType<?> type, int max) {
-        checkReleased();
-        checkColumn(column);
-        Set<String> result = new HashSet<String>();
-        for (String value : this.getDistinctValues(column)) {
-            if (!type.isValid(value)) {
-                result.add(value);
-            }
-            if (result.size() == max) {
-                break;
-            }
-        }
-        return result.toArray(new String[result.size()]);
-    }
-
-    /**
-     * Returns the number of columns in the dataset.
-     *
-     * @return the num columns
-     */
-    public abstract int getNumColumns();
-
-    /**
-     * Returns the number of (distinct) values that conform to the given data type.
-     *
-     * @param column The column to test
-     * @param type The type to test
-     * @return the num conforming values
-     */
-    public int getNumConformingValues(int column, DataType<?> type) {
-        checkReleased();
-        checkColumn(column);
-        int count = 0;
-        for (String value : this.getDistinctValues(column)) {
-            count += type.isValid(value) ? 1 : 0;
-        }
-        return count;
-    }
-
-    /**
-     * Returns the number of rows in the dataset.
-     *
-     * @return the num rows
-     */
-    public abstract int getNumRows();
-
-    /**
-     * Returns a risk estimator, using the US population if required
-     * @return
-     */
-    public RiskEstimateBuilder getRiskEstimator() {
-        return getRiskEstimator(ARXPopulationModel.create(Region.USA), getDefinition().getQuasiIdentifyingAttributes());
-    }
-
-    /**
-     * Returns a risk estimator
-     * @param model
-     * @return
-     */
-    public RiskEstimateBuilder getRiskEstimator(ARXPopulationModel model) {
-        return getRiskEstimator(model, getDefinition().getQuasiIdentifyingAttributes());
-    }
-
-    /**
-     * Returns a risk estimator
-     * @param model
-     * @param config
-     * @return
-     */
-    public RiskEstimateBuilder getRiskEstimator(ARXPopulationModel model, ARXSolverConfiguration config) {
-        return getRiskEstimator(model, getDefinition().getQuasiIdentifyingAttributes(), config);
-    }
-    
-    /**
-     * Returns a risk estimator for the given set of equivalence classes. Saves resources by re-using existing classes
-     * @param model
-     * @param classes
-     * @return
-     */
-    public RiskEstimateBuilder getRiskEstimator(ARXPopulationModel model, RiskModelHistogram classes) {
-        return new RiskEstimateBuilder(model, new DataHandleInternal(this), classes, getConfiguration());
-    }
-
-    /**
-     * Returns a risk estimator for the given set of equivalence classes. Saves resources by re-using existing classes
-     * @param model
-     * @param classes
-     * @param config
-     * @return
-     */
-    public RiskEstimateBuilder getRiskEstimator(ARXPopulationModel model, RiskModelHistogram classes, ARXSolverConfiguration config) {
-        return new RiskEstimateBuilder(model, new DataHandleInternal(this), classes, config, getConfiguration());
-    }
-
-    /**
-     * Returns a risk estimator for the given set of quasi-identifiers
-     * @param model
-     * @param qis
-     * @return
-     */
-    public RiskEstimateBuilder getRiskEstimator(ARXPopulationModel model, Set<String> qis) {
-        return new RiskEstimateBuilder(model, new DataHandleInternal(this), qis, getConfiguration());
-    }
-
-    /**
-     * Returns a risk estimator for the given set of quasi-identifiers
-     * @param model
-     * @param qis
-     * @param config
-     * @return
-     */
-    public RiskEstimateBuilder getRiskEstimator(ARXPopulationModel model, Set<String> qis, ARXSolverConfiguration config) {
-        return new RiskEstimateBuilder(model, new DataHandleInternal(this), qis, config, getConfiguration());
-    }
-
-    /**
-     * Returns an object providing access to basic descriptive statistics about the data represented
-     * by this handle.
-     *
-     * @return the statistics
-     */
-    public abstract StatisticsBuilder getStatistics();
-
-    /**
-     * Returns the transformation .
-     *
-     * @return the transformation
-     */
-    public ARXNode getTransformation() {
-        return node;
-    }
-
-    /**
-     * Returns the value in the specified cell.
-     *
-     * @param row The cell's row index
-     * @param col The cell's column index
-     * @return the value
-     */
-    public abstract String getValue(int row, int col);
-
-    /**
-     * Returns a new data handle that represents a context specific view on the dataset.
-     *
-     * @return the view
-     */
-    public DataHandle getView() {
-        checkReleased();
-        if (subset == null) {
-            return this;
-        } else {
-            return subset;
-        }
-    }
-
-    /**
-     * Has this handle been optimized with local recoding?
-     * @return
-     */
-    public boolean isOptimized() {
-        checkReleased();
-        return false;
-    }
-
-    /**
-     * Determines whether a given row is an outlier in the currently associated
-     * data transformation.
-     *
-     * @param row the row
-     * @return true, if is outlier
-     */
-    public boolean isOutlier(int row) {
-        checkReleased();
-        return registry.isOutlier(this, row);
-    }
-
-    /**
-     * Determines whether this handle is orphaned, i.e., should not be used anymore
-     *
-     * @return true, if this handle has been released
-     */
-    public boolean isReleased() {
-        return registry == null;
-    }
-
-    /**
-     * Returns an iterator over the data.
-     *
-     * @return the iterator
-     */
-    public abstract Iterator<String[]> iterator();
-
-    /**
-     * Releases this handle and all associated resources. If a input handle is released all associated results are released
-     * as well.
-     */
-    public void release() {
-        if (registry != null) {
-            registry.release(this);
-        }
-    }
-
-    /**
-     * Renders this object
-     * @return
-     */
-    public ElementData render() {
-        ElementData data = new ElementData("Data");
-        data.addProperty("Records", this.getNumRows());
-        data.addProperty("Attributes", this.getNumColumns());
-        return data;
-    }
-
-    /**
-     * Replaces the original value with the replacement in the given column. Only supported by
-     * handles for input data.
-     *
-     * @param column the column
-     * @param original the original
-     * @param replacement the replacement
-     * @return Whether the original value was found
-     */
-    public boolean replace(int column, String original, String replacement) {
-        checkReleased();
-        checkColumn(column);
-        if (!getDataType(getAttributeName(column)).isValid(replacement)) {
-            throw new IllegalArgumentException("Value does'nt match the attribute's data type");
-        }
-        for (String s : getDistinctValues(column)) {
-            if (s.equals(replacement)) {
-                throw new IllegalArgumentException("Value is already contained in the data set");
-            }
-        }
-        return registry.replace(column, original, replacement);
-    }
-
-    /**
-     * Writes the data to a CSV file.
-     *
-     * @param file the file
-     * @throws IOException Signals that an I/O exception has occurred.
-     */
-    public void save(final File file) throws IOException {
-        checkReleased();
-        final CSVDataOutput output = new CSVDataOutput(file);
-        output.write(iterator());
-    }
-
-    /**
-     * Writes the data to a CSV file.
-     *
-     * @param file A file
-     * @param separator The utilized separator character
-     * @throws IOException Signals that an I/O exception has occurred.
-     */
-    public void save(final File file, final char separator) throws IOException {
-        checkReleased();
-        final CSVDataOutput output = new CSVDataOutput(file, separator);
-        output.write(iterator());
-    }
-
-    /**
-     * Writes the data to a CSV file.
-     *
-     * @param file the file
-     * @param config the config
-     * @throws IOException Signals that an I/O exception has occurred.
-     */
-    public void save(final File file, final CSVSyntax config) throws IOException {
-        checkReleased();
-        final CSVDataOutput output = new CSVDataOutput(file, config);
-        output.write(iterator());
-    }
-
-    /**
-     * Writes the data to a CSV file.
-     *
-     * @param out the out
-     * @throws IOException Signals that an I/O exception has occurred.
-     */
-    public void save(final OutputStream out) throws IOException {
-        checkReleased();
-        final CSVDataOutput output = new CSVDataOutput(out);
-        output.write(iterator());
-    }
-
-    /**
-     * Writes the data to a CSV file.
-     *
-     * @param out Output stream
-     * @param separator The utilized separator character
-     * @throws IOException Signals that an I/O exception has occurred.
-     */
-    public void save(final OutputStream out, final char separator) throws IOException {
-        checkReleased();
-        final CSVDataOutput output = new CSVDataOutput(out, separator);
-        output.write(iterator());
-    }
-
-    /**
-     * Writes the data to a CSV file.
-     *
-     * @param out the out
-     * @param config the config
-     * @throws IOException Signals that an I/O exception has occurred.
-     */
-    public void save(final OutputStream out, final CSVSyntax config) throws IOException {
-        checkReleased();
-        final CSVDataOutput output = new CSVDataOutput(out, config);
-        output.write(iterator());
-    }
-
-    /**
-     * Writes the data to a CSV file.
-     *
-     * @param path the path
-     * @throws IOException Signals that an I/O exception has occurred.
-     */
-    public void save(final String path) throws IOException {
-        checkReleased();
-        final CSVDataOutput output = new CSVDataOutput(path);
-        output.write(iterator());
-    }
-
-    /**
-     * Writes the data to a CSV file.
-     *
-     * @param path A path
-     * @param separator The utilized separator character
-     * @throws IOException Signals that an I/O exception has occurred.
-     */
-    public void save(final String path, final char separator) throws IOException {
-        checkReleased();
-        final CSVDataOutput output = new CSVDataOutput(path, separator);
-        output.write(iterator());
-    }
-
-    /**
-     * Writes the data to a CSV file.
-     *
-     * @param path the path
-     * @param config the config
-     * @throws IOException Signals that an I/O exception has occurred.
-     */
-    public void save(final String path, final CSVSyntax config) throws IOException {
-        checkReleased();
-        final CSVDataOutput output = new CSVDataOutput(path, config);
-        output.write(iterator());
-    }
-
-    /**
-     * Sorts the dataset according to the given columns. Will sort input and
-     * output analogously.
-     *
-     * @param ascending Sort ascending or descending
-     * @param columns An integer array containing column indicides
-     */
-    public void sort(boolean ascending, int... columns) {
-        checkReleased();
-        registry.sort(this, ascending, columns);
-    }
-
-    /**
-     * Sorts the dataset according to the given columns and the given range.
-     * Will sort input and output analogously.
-     *
-     * @param from The lower bound
-     * @param to The upper bound
-     * @param ascending Sort ascending or descending
-     * @param columns An integer array containing column indicides
-     */
-    public void sort(int from, int to, boolean ascending, int... columns) {
-        checkReleased();
-        registry.sort(this, from, to, ascending, columns);
-    }
-
-    /**
-     * Sorts the dataset according to the given columns. Will sort input and
-     * output analogously.
-     *
-     * @param swapper A swapper
-     * @param ascending Sort ascending or descending
-     * @param columns An integer array containing column indicides
-     */
-    public void sort(Swapper swapper, boolean ascending, int... columns) {
-        checkReleased();
-        registry.sort(this, swapper, ascending, columns);
-    }
-
-    /**
-     * Sorts the dataset according to the given columns and the given range.
-     * Will sort input and output analogously.
-     *
-     * @param swapper A swapper
-     * @param from The lower bound
-     * @param to The upper bound
-     * @param ascending Sort ascending or descending
-     * @param columns An integer array containing column indicides
-     */
-    public void sort(Swapper swapper, int from, int to, boolean ascending, int... columns) {
-        checkReleased();
-        registry.sort(this, swapper, from, to, ascending, columns);
-    }
-
-    /**
-     * Swaps both rows.
-     *
-     * @param row1 the row1
-     * @param row2 the row2
-     */
-    public void swap(int row1, int row2) {
-        checkReleased();
-        registry.swap(this, row1, row2);
-    }
-
-    /**
-     * Checks a column index.
-     *
-     * @param column1 the column1
-     */
-    protected void checkColumn(final int column1) {
-        if ((column1 < 0) || (column1 > (header.length - 1))) {
-            throw new IndexOutOfBoundsException("Column index out of range: " + column1 + ". Valid: 0 - " + (header.length - 1));
-        }
-    }
-
-    /**
-     * Checks the column indexes.
-     *
-     * @param columns the columns
-     */
-    protected void checkColumns(final int[] columns) {
-
-        // Check
-        if ((columns.length == 0) || (columns.length > header.length)) {
-            throw new IllegalArgumentException("Invalid number of column indices");
-        }
-
-        // Create a sorted copy of the input columns
-        final int[] cols = new int[columns.length];
-        System.arraycopy(columns, 0, cols, 0, cols.length);
-        Arrays.sort(cols);
-
-        // Check
-        for (int i = 0; i < cols.length; i++) {
-            checkColumn(cols[i]);
-            if ((i > 0) && (cols[i] == cols[i - 1])) {
-                throw new IllegalArgumentException("Duplicate column index");
-            }
-        }
-    }
-
-    /**
-     * Checks whether a registry is referenced.
-     */
-    protected void checkReleased() {
-        if (isReleased()) {
-            throw new RuntimeException("This data handle (" + this.getClass().getSimpleName() + "@" + hashCode() + ") has been released");
-        }
-    }
-
-    /**
-     * Checks a row index.
-     *
-     * @param row1 the row1
-     * @param length the length
-     */
-    protected void checkRow(final int row1, final int length) {
-        if ((row1 < 0) || (row1 > length)) {
-            throw new IndexOutOfBoundsException("Row index (" + row1 + ") out of range (0 <= row <= " + length + ")");
-        }
-    }
-
-    /**
-     * Releases all resources.
-     */
-    protected abstract void doRelease();
-
-    /**
-     * Returns the base data type without generalization.
-     *
-     * @param attribute the attribute
-     * @return the base data type
-     */
-    protected DataType<?> getBaseDataType(final String attribute) {
-        checkReleased();
-        return getRegistry().getBaseDataType(attribute);
-    }
-
-    /**
-<<<<<<< HEAD
-     * Returns the ARXConfiguration that is currently being used, null if this is an input handle
-     * @return
-     */
-    protected abstract ARXConfiguration getConfiguration();
-
-    /**
-     * Returns a raw data array needed for some functionalities. Suppressed records will not be included.
-     * @param columns Columns to include
-     * @return
-     */
-    protected DataArray getDataArray(int[] columns) {
-        return this.getDataArray(columns, null);
-    }
-
-    /**
-     * Returns a raw data array needed for some functionalities. Suppressed records will not be included.
-     * @param columns Columns to include
-     * @param rows Rows to include. Can be null.
-     * @return
-     */
-    protected abstract DataArray getDataArray(int[] columns, int[] rows);
-
-    /**
-=======
->>>>>>> 953f7699
-     * Generates an array of data types.
-     *
-     * @return the data type array
-     */
-    protected abstract DataType<?>[] getColumnToDataType();
-
-    /**
-     * Returns the ARXConfiguration that is currently being used, null if this is an input handle
-     * @return
-     */
-    protected abstract ARXConfiguration getConfiguration();
-
-    /**
-     * Returns the distinct values.
-     *
-     * @param column the column
-     * @param ignoreSuppression
-     * @param handler the handler
-     * @return the distinct values
-     */
-    protected abstract String[] getDistinctValues(int column, boolean ignoreSuppression, InterruptHandler handler);
-
-    /**
-     * Returns the registry associated with this handle.
-     *
-     * @return the registry
-     */
-    protected DataRegistry getRegistry() {
-        return registry;
-    }
-
-    /**
-     * Returns the internal value identifier
-     * @param column
-     * @param value
-     * @return
-     */
-    protected abstract int getValueIdentifier(int column, String value);
-
-    /**
-     * A negative integer, zero, or a positive integer as the first argument is
-     * less than, equal to, or greater than the second. It uses the specified
-     * data types for comparison. If no datatype is specified for a specific
-     * column it uses string comparison.
-     *
-     * @param row1 the row1
-     * @param row2 the row2
-     * @param columns the columns
-     * @param ascending the ascending
-     * @return the int
-     */
-    protected int internalCompare(final int row1,
-                                  final int row2,
-                                  final int[] columns,
-                                  final boolean ascending) {
-
-        checkReleased();
-        try {
-            for (int i = 0; i < columns.length; i++) {
-
-                int index = columns[i];
-                int cmp = columnToDataType[index].compare(internalGetValue(row1, index, false),
-                                                   internalGetValue(row2, index, false));
-                if (cmp != 0) {
-                    return ascending ? cmp : -cmp;
-                }
-            }
-            return 0;
-        } catch (final Exception e) {
-            throw new RuntimeException(e);
-        }
-    }
-
-    /**
-     * Internal representation of get encoded value. Returns -1 for suppressed values.
-     *
-     * @param row the row
-     * @param col the col
-     * @return the value
-     */
-    protected abstract int internalGetEncodedValue(int row, int col, boolean ignoreSuppression);
-
-    /**
-     * Internal representation of get value.
-     *
-     * @param row the row
-     * @param col the col
-     * @return the string
-     */
-    protected abstract String internalGetValue(int row, int col, boolean ignoreSuppression);
-
-    /**
-     * Returns whether this is an outlier regarding the given columns. If no columns have been
-     * specified, <code>true</code> will be returned.
-     * @param row
-     * @param columns
-     * @return
-     */
-    protected abstract boolean internalIsOutlier(int row, int[] columns);
-
-    /**
-     * Internal replacement method.
-     *
-     * @param column the column
-     * @param original the original
-     * @param replacement the replacement
-     * @return true, if successful
-     */
-    protected abstract boolean internalReplace(int column, String original, String replacement);
-
-    /**
-     * Returns whether the data represented by this handle is anonymous
-     * @return
-     */
-    protected boolean isAnonymous() {
-        return false;
-    }
-
-    /**
-     * Sets the current header
-     * @param header
-     */
-    protected void setHeader(String[] header) {
-        this.header = header;
-        this.headerMap = new ObjectIntOpenHashMap<String>();
-        for (int i = 0; i < header.length; i++) {
-            headerMap.put(header[i], i);
-        }
-    }
-    
-    /**
-     * Updates the registry.
-     *
-     * @param registry the new registry
-     */
-    protected void setRegistry(DataRegistry registry) {
-        this.registry = registry;
-    }
-
-    /**
-     * Sets the subset.
-     *
-     * @param handle the new view
-     */
-    protected void setView(DataHandle handle) {
-        subset = handle;
-    }
-}
+     * Generates an array of data types.
+     *
+     * @return the data type array
+     */
+    protected abstract DataType<?>[] getColumnToDataType();
+
+    /**
+     * Returns the distinct values.
+     *
+     * @param column the column
+     * @param ignoreSuppression
+     * @param handler the handler
+     * @return the distinct values
+     */
+    protected abstract String[] getDistinctValues(int column, boolean ignoreSuppression, InterruptHandler handler);
+
+    /**
+     * Returns the registry associated with this handle.
+     *
+     * @return the registry
+     */
+    protected DataRegistry getRegistry() {
+        return registry;
+    }
+
+    /**
+     * Returns the internal value identifier
+     * @param column
+     * @param value
+     * @return
+     */
+    protected abstract int getValueIdentifier(int column, String value);
+
+    /**
+     * A negative integer, zero, or a positive integer as the first argument is
+     * less than, equal to, or greater than the second. It uses the specified
+     * data types for comparison. If no datatype is specified for a specific
+     * column it uses string comparison.
+     *
+     * @param row1 the row1
+     * @param row2 the row2
+     * @param columns the columns
+     * @param ascending the ascending
+     * @return the int
+     */
+    protected int internalCompare(final int row1,
+                                  final int row2,
+                                  final int[] columns,
+                                  final boolean ascending) {
+
+        checkReleased();
+        try {
+            for (int i = 0; i < columns.length; i++) {
+
+                int index = columns[i];
+                int cmp = columnToDataType[index].compare(internalGetValue(row1, index, false),
+                                                   internalGetValue(row2, index, false));
+                if (cmp != 0) {
+                    return ascending ? cmp : -cmp;
+                }
+            }
+            return 0;
+        } catch (final Exception e) {
+            throw new RuntimeException(e);
+        }
+    }
+
+    /**
+     * Internal representation of get encoded value. Returns -1 for suppressed values.
+     *
+     * @param row the row
+     * @param col the col
+     * @return the value
+     */
+    protected abstract int internalGetEncodedValue(int row, int col, boolean ignoreSuppression);
+
+    /**
+     * Internal representation of get value.
+     *
+     * @param row the row
+     * @param col the col
+     * @return the string
+     */
+    protected abstract String internalGetValue(int row, int col, boolean ignoreSuppression);
+
+    /**
+     * Returns whether this is an outlier regarding the given columns. If no columns have been
+     * specified, <code>true</code> will be returned.
+     * @param row
+     * @param columns
+     * @return
+     */
+    protected abstract boolean internalIsOutlier(int row, int[] columns);
+
+    /**
+     * Internal replacement method.
+     *
+     * @param column the column
+     * @param original the original
+     * @param replacement the replacement
+     * @return true, if successful
+     */
+    protected abstract boolean internalReplace(int column, String original, String replacement);
+
+    /**
+     * Returns whether the data represented by this handle is anonymous
+     * @return
+     */
+    protected boolean isAnonymous() {
+        return false;
+    }
+
+    /**
+     * Sets the current header
+     * @param header
+     */
+    protected void setHeader(String[] header) {
+        this.header = header;
+        this.headerMap = new ObjectIntOpenHashMap<String>();
+        for (int i = 0; i < header.length; i++) {
+            headerMap.put(header[i], i);
+        }
+    }
+    
+    /**
+     * Updates the registry.
+     *
+     * @param registry the new registry
+     */
+    protected void setRegistry(DataRegistry registry) {
+        this.registry = registry;
+    }
+
+    /**
+     * Sets the subset.
+     *
+     * @param handle the new view
+     */
+    protected void setView(DataHandle handle) {
+        subset = handle;
+    }
+}