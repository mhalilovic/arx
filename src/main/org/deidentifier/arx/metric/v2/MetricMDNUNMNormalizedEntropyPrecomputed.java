/*
 * ARX: Powerful Data Anonymization
 * Copyright 2012 - 2016 Fabian Prasser, Florian Kohlmayer and contributors
 * 
 * Licensed under the Apache License, Version 2.0 (the "License");
 * you may not use this file except in compliance with the License.
 * You may obtain a copy of the License at
 * 
 * http://www.apache.org/licenses/LICENSE-2.0
 * 
 * Unless required by applicable law or agreed to in writing, software
 * distributed under the License is distributed on an "AS IS" BASIS,
 * WITHOUT WARRANTIES OR CONDITIONS OF ANY KIND, either express or implied.
 * See the License for the specific language governing permissions and
 * limitations under the License.
 */

package org.deidentifier.arx.metric.v2;

import java.util.Arrays;

import org.deidentifier.arx.ARXConfiguration;
import org.deidentifier.arx.DataDefinition;
import org.deidentifier.arx.framework.check.groupify.HashGroupify;
import org.deidentifier.arx.framework.check.groupify.HashGroupifyEntry;
import org.deidentifier.arx.framework.data.Data;
import org.deidentifier.arx.framework.data.DataManager;
import org.deidentifier.arx.framework.data.GeneralizationHierarchy;
import org.deidentifier.arx.framework.lattice.Transformation;
import org.deidentifier.arx.metric.MetricConfiguration;

/**
 * This class provides an efficient implementation of normalized non-uniform entropy
 * 
 * @author Fabian Prasser
 * @author Florian Kohlmayer
 */
public class MetricMDNUNMNormalizedEntropyPrecomputed extends MetricMDNUNMEntropyPrecomputed {

    /** SVUID. */
    private static final long serialVersionUID = -2384411534214262365L;

    /** Upper bounds */
    private double[]          upper;

    /**
     * Creates a new instance.
     *
     * @param function
     */
    public MetricMDNUNMNormalizedEntropyPrecomputed(AggregateFunction function) {
        super(0.5d, function); // TODO: REPLACE WITH GS_FACTOR WHEN APPLICABLE
    }
    
    /**
     * Creates a new instance.
     */
    protected MetricMDNUNMNormalizedEntropyPrecomputed() {
        super();
    }


    /**
     * Returns the configuration of this metric.
     *
     * @return
     */
    public MetricConfiguration getConfiguration() {
        return new MetricConfiguration(false,                      // monotonic
                                       0.5d,                       // gs-factor
                                       true,                       // precomputed
                                       1.0d,                       // precomputation threshold
                                       this.getAggregateFunction() // aggregate function
                                       );
    }

    @Override
    public String getName() {
        return "Normalized non-uniform entropy";
    }
    
    

    @Override
<<<<<<< HEAD
    public boolean isPrecomputed() {
        return true;
    }

    @Override
    public String toString() {
        return "Normalized non-uniform entropy";
    }
    
    @Override
=======
    public String toString() {
        return "Normalized non-uniform entropy";
    }

    @Override
>>>>>>> 424cae15
    protected ILMultiDimensionalWithBound getInformationLossInternal(final Transformation node, final HashGroupify g) {
        
        ILMultiDimensionalWithBound result = super.getInformationLossInternal(node, g);
        double[] loss = result.getInformationLoss() != null ? result.getInformationLoss().getValues() : null;
        double[] bound = result.getLowerBound() != null ?result.getLowerBound().getValues() : null;
        
        // Switch sign bit and round
        for (int column = 0; column < loss.length; column++) {
            if (loss != null) loss[column] /= upper[column];
            if (bound != null) bound[column] /= upper[column];
        }

        // Return
        return new ILMultiDimensionalWithBound(super.createInformationLoss(loss),
                                               super.createInformationLoss(bound));
    }
    
    @Override
    protected ILMultiDimensionalWithBound getInformationLossInternal(Transformation node, HashGroupifyEntry entry) {
        return super.getInformationLossInternal(node, entry);
    }

    @Override
    protected ILMultiDimensionalWithBound getInformationLossInternal(Transformation node, HashGroupifyEntry entry) {
        return super.getInformationLossInternal(node, entry);
    }

    @Override
    protected AbstractILMultiDimensional getLowerBoundInternal(Transformation node) {

        AbstractILMultiDimensional result = super.getLowerBoundInternal(node);
        if (result == null) return null;
        double[] loss = result.getValues();
        
        // Switch sign bit and round
        for (int column = 0; column < loss.length; column++) {
            loss[column] /= upper[column];
        }

        // Return
        return super.createInformationLoss(loss);
    }

    @Override
    protected AbstractILMultiDimensional getLowerBoundInternal(Transformation node,
                                                               HashGroupify groupify) {
        
        AbstractILMultiDimensional result = super.getLowerBoundInternal(node, groupify);
        if (result == null) return null;
        double[] loss = result.getValues();
        
        // Switch sign bit and round
        for (int column = 0; column < loss.length; column++) {
            loss[column] /= upper[column];
        }

        // Return
        return super.createInformationLoss(loss);
    }

    @Override
    protected void initializeInternal(final DataManager manager,
                                      final DataDefinition definition, 
                                      final Data input, 
                                      final GeneralizationHierarchy[] hierarchies, 
                                      final ARXConfiguration config) {
        
        super.initializeInternal(manager, definition, input, hierarchies, config);

        this.upper = super.getUpperBounds();
        
        // Compute a reasonable min & max
        double[] min = new double[hierarchies.length];
        Arrays.fill(min, 0d);
        
        double[] max = new double[hierarchies.length];
        Arrays.fill(max, 1d);
        
        super.setMax(max);
        super.setMin(min);
    }
}<|MERGE_RESOLUTION|>--- conflicted
+++ resolved
@@ -82,7 +82,6 @@
     
 
     @Override
-<<<<<<< HEAD
     public boolean isPrecomputed() {
         return true;
     }
@@ -91,15 +90,8 @@
     public String toString() {
         return "Normalized non-uniform entropy";
     }
-    
-    @Override
-=======
-    public String toString() {
-        return "Normalized non-uniform entropy";
-    }
 
     @Override
->>>>>>> 424cae15
     protected ILMultiDimensionalWithBound getInformationLossInternal(final Transformation node, final HashGroupify g) {
         
         ILMultiDimensionalWithBound result = super.getInformationLossInternal(node, g);
@@ -117,11 +109,6 @@
                                                super.createInformationLoss(bound));
     }
     
-    @Override
-    protected ILMultiDimensionalWithBound getInformationLossInternal(Transformation node, HashGroupifyEntry entry) {
-        return super.getInformationLossInternal(node, entry);
-    }
-
     @Override
     protected ILMultiDimensionalWithBound getInformationLossInternal(Transformation node, HashGroupifyEntry entry) {
         return super.getInformationLossInternal(node, entry);
