--- conflicted
+++ resolved
@@ -1450,7 +1450,14 @@
     }
 
     /**
-<<<<<<< HEAD
+     * Returns whether this metric handles clustering and microaggregation
+     * @return
+     */
+    public boolean isAbleToHandleClusteredMicroaggregation() {
+        return false;
+    }
+
+    /**
      * Overwrite this and return true if class-based IL can be
      * calculated using the model
      * 
@@ -1458,13 +1465,6 @@
      */
     public boolean isClassBasedInformationLossAvailable() {
        return false; 
-=======
-     * Returns whether this metric handles clustering and microaggregation
-     * @return
-     */
-    public boolean isAbleToHandleClusteredMicroaggregation() {
-        return false;
->>>>>>> cdbbfd43
     }
 
     /**
