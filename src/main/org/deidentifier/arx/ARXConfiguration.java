/*
 * ARX: Powerful Data Anonymization
 * Copyright 2012 - 2018 Fabian Prasser and contributors
 * 
 * Licensed under the Apache License, Version 2.0 (the "License");
 * you may not use this file except in compliance with the License.
 * You may obtain a copy of the License at
 * 
 * http://www.apache.org/licenses/LICENSE-2.0
 * 
 * Unless required by applicable law or agreed to in writing, software
 * distributed under the License is distributed on an "AS IS" BASIS,
 * WITHOUT WARRANTIES OR CONDITIONS OF ANY KIND, either express or implied.
 * See the License for the specific language governing permissions and
 * limitations under the License.
 */

package org.deidentifier.arx;

import java.io.Serializable;
import java.util.ArrayList;
import java.util.Arrays;
import java.util.HashMap;
import java.util.HashSet;
import java.util.Iterator;
import java.util.List;
import java.util.Map;
import java.util.Map.Entry;
import java.util.Set;

import org.deidentifier.arx.certificate.elements.ElementData;
import org.deidentifier.arx.criteria.BasicBLikeness;
import org.deidentifier.arx.criteria.DDisclosurePrivacy;
import org.deidentifier.arx.criteria.DPresence;
import org.deidentifier.arx.criteria.EDDifferentialPrivacy;
import org.deidentifier.arx.criteria.EnhancedBLikeness;
import org.deidentifier.arx.criteria.KAnonymity;
import org.deidentifier.arx.criteria.KMap;
import org.deidentifier.arx.criteria.LDiversity;
import org.deidentifier.arx.criteria.PrivacyCriterion;
import org.deidentifier.arx.criteria.ProfitabilityJournalist;
import org.deidentifier.arx.criteria.ProfitabilityJournalistNoAttack;
import org.deidentifier.arx.criteria.ProfitabilityProsecutor;
import org.deidentifier.arx.criteria.ProfitabilityProsecutorNoAttack;
import org.deidentifier.arx.criteria.SampleBasedCriterion;
import org.deidentifier.arx.criteria.TCloseness;
import org.deidentifier.arx.framework.data.DataManager;
import org.deidentifier.arx.metric.Metric;
import org.deidentifier.arx.metric.MetricConfiguration;

/**
 * A generic configuration for the ARX anonymizer.
 *
 * @author Fabian Prasser
 */
public class ARXConfiguration implements Serializable, Cloneable {
    
    // TODO: While in use, this configuration object should be locked, similar to, e.g., DataDefinition

    /**
     * The algorithms supported by ARX
     */
    public static enum AnonymizationAlgorithm {
        OPTIMAL,
        BEST_EFFORT_BINARY,
        BEST_EFFORT_BOTTOM_UP,
        BEST_EFFORT_TOP_DOWN,
        BEST_EFFORT_GENETIC,
    }

    /**
     * Class for internal use that provides access to more parameters and functionality.
     */
    public static class ARXConfigurationInternal {
        
        /** The wrapped object. */
        private final ARXConfiguration config;
        
        /**
         * Creates a new instance.
         *
         * @param config
         */
        protected ARXConfigurationInternal(ARXConfiguration config){
            this.config = config;
        }

        /**
         * Returns the maximum number of allowed outliers.
         *
         * @return
         */
        public final int getAbsoluteSuppressionLimit() {
            return config.getAbsoluteSuppressionLimit();
        }

        /**
         * Returns all class-based criteria (except k-anonymity) as an array. 
         * Only used internally. If k-anonymity is included the minimal
         * group size should be obtained and enforced 
         * @return
         */
        public PrivacyCriterion[] getClassBasedPrivacyModelsAsArray() {
            return config.getPrivacyModelsAsArray();
        }

        /**
         * Returns the max relative number of outliers.
         *
         * @return
         */
        public double getMaxOutliers() {
            return config.getMaxOutliers();
        }

        /**
         * Returns the minimal size of an equivalence class induced by the contained criteria.
         * @return If k-anonymity is contained, k is returned. If l-diversity is contained, l is returned.
         * If both are contained max(k,l) is returned. Otherwise, Integer.MAX_VALUE is returned.
         */
        public int getMinimalGroupSize() {
            return config.getMinimalGroupSize();
        }
        
        /**
         * Returns a monotonicity property
         * @return
         */
        public Monotonicity getMonotonicityOfPrivacy() {
            return config.getMonotonicityOfPrivacy();
        }

        /**
         * Returns a monotonicity property
         * @return
         */
        public Monotonicity getMonotonicityOfUtility() {
            return config.getMonotonicityOfUtility();
        }

        /**
         * 
         *
         * @param <T>
         * @param clazz
         * @return
         * @see org.deidentifier.arx.ARXConfiguration#getPrivacyModel(java.lang.Class)
         */
        public <T extends PrivacyCriterion> T getPrivacyModel(Class<T> clazz) {
            return config.getPrivacyModel(clazz);
        }

        /**
         * Returns all criteria.
         * @return
         */
        public Set<PrivacyCriterion> getPrivacyModels() {
            return config.getPrivacyModels();
        }

        /**
         * Returns the quality model to be used for optimizing output data.
         *
         * @return
         */
        public Metric<?> getQualityModel() {
            return config.getQualityModel();
        }
        
        /**
         * Returns the criteria's requirements.
         *
         * @return
         */
        public int getRequirements() {
            return config.getRequirements();
        }

        /**
         * Returns all sample-based criteria as an array.
         * @return
         */
        public SampleBasedCriterion[] getSampleBasedPrivacyModelsAsArray() {
            return config.getSampleBasedPrivacyModelsAsArray();
        }

        /**
         * Returns the specific length of each entry in a snapshot.
         *
         * @return
         */
        public int getSnapshotLength() {
            return config.getSnapshotLength();
        }

        /**
         * Returns the data subset, if any
         * @return
         */
        public DataSubset getSubset() {
            return config.getSubset();
        }

        /**
         * Returns an integer representing all attribute types that must be suppressed.
         *
         * @return
         */
        public int getSuppressedAttributeTypes() {
            return config.getSuppressedAttributeTypes();
        }

        /**
         * Is practical monotonicity assumed.
         *
         * @return
         */
        public boolean isPracticalMonotonicity() {
            return config.isPracticalMonotonicity();
        }

        /**
         * @param clazz
         * @return
         * @see org.deidentifier.arx.ARXConfiguration#isPrivacyModelSpecified(java.lang.Class)
         */
        public boolean isPrivacyModelSpecified(Class<? extends PrivacyCriterion> clazz) {
            return config.isPrivacyModelSpecified(clazz);
        }

        /**
         * Returns whether suppression is applied to the output of anonymous as 
         * well as non-anonymous transformations. If this flag is set to true, 
         * suppression will be applied to the output of non-anonymous transformations 
         * to make them anonymous (if possible). Default is true.
         * @return
         */
        public boolean isSuppressionAlwaysEnabled() {
            return config.isSuppressionAlwaysEnabled();
        }

        /**
         * Do we guarantee optimality for sample-based criteria?
         */
        public boolean isUseHeuristicForSampleBasedCriteria() {
            return config.isUseHeuristicSearchForSampleBasedCriteria();
        }

        /**
         * Convenience method for checking the requirements.
         *
         * @param requirement
         * @return
         */
        public boolean requires(int requirement) {
            return config.requires(requirement);
        }
    }

    /**
     * Monotonicity.
     */
    public static enum Monotonicity {
        
        /**  Fully monotonic */
        FULL,
        
        /**  Partially monotonic */
        PARTIAL,
        
        /**  Non-monotonic */
        NONE
    }
    
    /**
     * The semantics of heuristic search steps.
     */
    public static enum SearchStepSemantics {
        
        /** Steps correspond to checks */
        CHECKS,
        
        /** Steps correspond to expansions */
        EXPANSIONS
    }

    /** Do the criteria require a counter per equivalence class. */
    public static final int       REQUIREMENT_COUNTER           = 0x1;

    /** Do the criteria require distributions of sensitive values in the equivalence classes. */
    public static final int       REQUIREMENT_DISTRIBUTION      = 0x4;
    
    /** Do the criteria require a second counter. */
    public static final int       REQUIREMENT_SECONDARY_COUNTER = 0x2;

    /** For serialization. */
    private static final long     serialVersionUID              = -6713510386735241964L;

    /**
     * Creates a new configuration without tuple suppression.
     *
     * @return
     */
    public static ARXConfiguration create() {
        return new ARXConfiguration();
    }

    /**
     * Creates a new configuration that allows the given percentage of outliers and
     * thus implements tuple suppression.
     *
     * @param suppressionLimit
     * @return
     */
    public static ARXConfiguration create(double suppressionLimit) {
        return new ARXConfiguration(suppressionLimit);
    }

    /**
     * Creates a new configuration that allows the given percentage of outliers and
     * thus implements tuple suppression. Defines the metric for measuring information loss.
     *
     * @param suppressionLimit
     * @param metric
     * @return
     */
    public static ARXConfiguration create(double suppressionLimit, Metric<?> metric) {
        return new ARXConfiguration(suppressionLimit, metric);
    }
    
    /**
     * Creates a new configuration that allows to define the metric for measuring information loss.
     *
     * @param metric
     * @return
     */
    public static ARXConfiguration create(Metric<?> metric) {
        return new ARXConfiguration(metric);
    }

    /** Absolute suppression limit. */
    private int                                absMaxOutliers                        = 0;

    /** Criteria. */
    private PrivacyCriterion[]                 aCriteria                             = new PrivacyCriterion[0];

    /** Criteria. */
    private SampleBasedCriterion[]             bCriteria                             = new SampleBasedCriterion[0];

    /** A map of weights per attribute. */
    private Map<String, Double>                attributeWeights                      = null;

    /** The criteria. */
    private Set<PrivacyCriterion>              criteria                              = new HashSet<PrivacyCriterion>();

    /** The metric. */
    private Metric<?>                          metric                                = Metric.createLossMetric();

    /** Do we assume practical monotonicity. */
    private boolean                            practicalMonotonicity                 = false;

    /** Relative tuple outliers. */
    private double                             relMaxOutliers                        = -1;

    /** The requirements per equivalence class. */
    private int                                requirements                          = 0x0;

    /** The snapshot length. */
    private int                                snapshotLength;

    /** Defines values of which attribute type are to be replaced by the suppression string in suppressed tuples. */
    private Integer                            suppressedAttributeTypes              = 1 << AttributeType.ATTR_TYPE_QI;

    /** Determines whether suppression is applied to the output of anonymous as well as non-anonymous transformations. */
    private Boolean                            suppressionAlwaysEnabled              = true;

    /** Internal variant of the class providing a broader interface. */
    private transient ARXConfigurationInternal accessibleInstance                    = null;

    /** Are we performing optimal anonymization for sample-based criteria? */
    private boolean                            heuristicSearchForSampleBasedCriteria = false;

    /** Should we use the heuristic search algorithm? We keep this only for backwards compatibility */
    private boolean                            heuristicSearchEnabled                = false;

    /** We will use the heuristic algorithm, if the size of the search space exceeds this threshold */
    private Integer                            heuristicSearchThreshold              = 100000;

    /** The heuristic algorithm will terminate after the given time limit */
    private Integer                            heuristicSearchTimeLimit              = 30000;

    /** The heuristic algorithm will terminate after the given number of search steps */
    private Integer                            heuristicSearchStepLimit              = Integer.MAX_VALUE;

    /** Cost/benefit configuration */
    private ARXCostBenefitConfiguration        costBenefitConfiguration              = ARXCostBenefitConfiguration.create();

    /** The privacy budget to use for the data-dependent differential privacy search algorithm */
    private Double                             dpSearchBudget                        = 0.1d;

    /** Number of output records */
    private int                                numOutputRecords                      = 0;

    /** Semantics of heuristic search steps */
    private SearchStepSemantics                heuristicSearchStepSemantics                   = SearchStepSemantics.CHECKS;

    /** Sub-population size */
    private Integer                            geneticAlgorithmSubpopulationSize     = 100;
    
    /** Immigration interval */
    private Integer                            geneticAlgorithmImmigrationInterval   = 10;
    
    /** Immigration fraction */
<<<<<<< HEAD
    private Double                             geneticAlgorithmImmigrationFraction   = 0.1d;
=======
    private Double                             geneticAlgorithmImmigrationFraction   = 0.2d;
>>>>>>> 0e207238
    
    /** Size of the elite */
    private Double                             geneticAlgorithmEliteFraction          = 0.2d;
    
    /** Fraction of individuals crossed-over */
    private Double                             geneticAlgorithmCrossoverFraction      = 0.2d;
    
    /** Deterministic */
    private boolean                            geneticAlgorithmDeterministic         = false;
    
    /** Mutation probability */
    private Double                             geneticAlgorithmMutationProbability   = 0.2d;
    
<<<<<<< HEAD
=======
    /** Production Fraction **/
    private Double                             geneticAlgorithmProductionFraction   = 0.2d;

>>>>>>> 0e207238
    /** Number of GA iterations */
    private Integer                            geneticAlgorithmIterations            = 50;
    
    /** The algorithm to use*/
    private AnonymizationAlgorithm             algorithm                             = AnonymizationAlgorithm.OPTIMAL;

	
    /**
     * Creates a new configuration without tuple suppression.
     */
    private ARXConfiguration() {
        this.relMaxOutliers = 0d;
    }
    
    /**
     * Creates a new config that allows the given percentage of outliers and
     * thus implements tuple suppression.
     *
     * @param supp
     */
    private ARXConfiguration(double supp) {
        if (supp < 0d || supp >= 1d) { throw new NullPointerException("Suppression must be >=0 and <1"); }
        this.relMaxOutliers = supp;
    }

    /**
     * Creates a new config that allows the given percentage of outliers and
     * thus implements tuple suppression. Defines the metric for measuring information loss.
     * @param supp
     * @param metric
     */
    private ARXConfiguration(double supp, Metric<?> metric) {
        if (supp < 0d || supp > 1d) { throw new NullPointerException("Suppression must be >=0 and <=1"); }
        this.relMaxOutliers = supp;
        if (metric == null) { throw new NullPointerException("Metric must not be null"); }
        this.metric = metric;
    }

    /**
     * Creates a new config that allows to define the metric for measuring information loss.
     * @param metric
     */
    private ARXConfiguration(Metric<?> metric) {
        if (metric == null) { throw new NullPointerException("Metric must not be null"); }
        this.metric = metric;
    }

    /**
     * Adds a privacy model to the configuration.
     *
     * @param c
     * @return
     */
    public ARXConfiguration addPrivacyModel(PrivacyCriterion c) {
        
        // Check
        checkArgument(c);
                
        // Check models for which only one instance is supported
        if ((c instanceof DPresence) && this.isPrivacyModelSpecified(DPresence.class)) {
            throw new IllegalArgumentException("You must not add more than one instance of the d-presence model");
        }
        if ((c instanceof KMap) && this.isPrivacyModelSpecified(KMap.class)) { 
            throw new IllegalArgumentException("You must not add more than one instance of the k-map model"); 
        } 
        if ((c instanceof KAnonymity) && this.isPrivacyModelSpecified(KAnonymity.class)) { 
               throw new IllegalArgumentException("You must not add more than one instance of the k-anonymity model"); 
        }
        if ((c instanceof EDDifferentialPrivacy) && this.isPrivacyModelSpecified(EDDifferentialPrivacy.class)) { 
            throw new IllegalArgumentException("You must not add more than one instance of the differential privacy model"); 
        }
        
        // Check whether different subsets have been defined
        if (c.isSubsetAvailable()) {

            // Collect all subsets
            List<int[]> subsets = new ArrayList<int[]>();
            subsets.add(c.getDataSubset().getArray());
            for (PrivacyCriterion other : this.getPrivacyModels()) {
                if (other.isSubsetAvailable()) {
                    subsets.add(other.getDataSubset().getArray());
                }
            }

            // Compare
            for (int i = 0; i < subsets.size() - 1; i++) {
                if (!Arrays.equals(subsets.get(i), subsets.get(i + 1))) {
                    throw new IllegalArgumentException("Using different research subsets is not supported");
                }
            }
        }
        
        // Add
        criteria.add(c);
        
        // Check DP has been combined with a subset
        if (this.isPrivacyModelSpecified(EDDifferentialPrivacy.class)) {
            for (PrivacyCriterion other : this.getPrivacyModels()) {
                if (!(other instanceof EDDifferentialPrivacy) && other.isSubsetAvailable()) {
                    
                    // Remove and complain
                    criteria.remove(c);
                    throw new RuntimeException("Combining differential privacy with a research subset is not supported");        
                }
            }
        }
        
        // Everything is fine
        return this;
    }
    
    /**
     * Clones this config.
     *
     * @return
     */
    public ARXConfiguration clone() {
        ARXConfiguration result = new ARXConfiguration();
        result.practicalMonotonicity = this.practicalMonotonicity;
        result.relMaxOutliers = this.relMaxOutliers;
        result.absMaxOutliers = this.absMaxOutliers;
        result.aCriteria = this.aCriteria.clone();
        result.bCriteria = this.bCriteria.clone();
        result.criteria = new HashSet<PrivacyCriterion>(this.criteria);
        result.requirements = this.requirements;
        result.metric = this.metric;
        result.snapshotLength = this.snapshotLength;
        result.suppressionAlwaysEnabled = this.suppressionAlwaysEnabled;
        result.suppressedAttributeTypes = this.suppressedAttributeTypes;
        result.heuristicSearchForSampleBasedCriteria = this.heuristicSearchForSampleBasedCriteria;
        result.heuristicSearchEnabled = this.heuristicSearchEnabled;
        result.heuristicSearchThreshold = this.heuristicSearchThreshold;
        result.heuristicSearchTimeLimit = this.heuristicSearchTimeLimit;
        result.heuristicSearchStepLimit = this.heuristicSearchStepLimit;
        result.costBenefitConfiguration = this.getCostBenefitConfiguration().clone();
        result.dpSearchBudget = this.dpSearchBudget;
        result.heuristicSearchStepSemantics = this.heuristicSearchStepSemantics;
		    result.geneticAlgorithmSubpopulationSize = this.geneticAlgorithmSubpopulationSize;
		    result.geneticAlgorithmImmigrationInterval = this.geneticAlgorithmImmigrationInterval;
		    result.geneticAlgorithmImmigrationFraction = this.geneticAlgorithmImmigrationFraction;
		    result.geneticAlgorithmEliteFraction = this.geneticAlgorithmEliteFraction;
		    result.geneticAlgorithmCrossoverFraction = this.geneticAlgorithmCrossoverFraction;
		    result.geneticAlgorithmDeterministic = this.geneticAlgorithmDeterministic;
		    result.geneticAlgorithmMutationProbability = this.geneticAlgorithmMutationProbability;
<<<<<<< HEAD
=======
		    result.geneticAlgorithmProductionFraction = this.geneticAlgorithmProductionFraction;
>>>>>>> 0e207238
		    result.geneticAlgorithmIterations = this.geneticAlgorithmIterations;
		    result.algorithm = this.algorithm;
        if (this.attributeWeights != null) {
            result.attributeWeights = new HashMap<String, Double>(this.attributeWeights);
        } else {
            result.attributeWeights = null;
        }
        return result;
    }

    /**
     * Returns the anonymization algorithm selected
     * @return
     */
    public AnonymizationAlgorithm getAlgorithm() {
        
        // Backwards compatibility
        if (this.algorithm == null) {
            return this.heuristicSearchEnabled ? AnonymizationAlgorithm.BEST_EFFORT_BOTTOM_UP : AnonymizationAlgorithm.OPTIMAL;
        }
        
        // Return
        return this.algorithm;
    }
    
    /**
     * Returns the weight for the given attribute.
     *
     * @param attribute
     * @return
     */
    public double getAttributeWeight(String attribute) {
        
        // For backwards compatibility
        if (this.attributeWeights==null) {
            this.attributeWeights = new HashMap<String, Double>();
        }
        Double value = this.attributeWeights.get(attribute);
        if (value == null) return 0.5d;
        else return value;
    }
    
    /**
     * Returns all configured attribute weights. For attributes which are not a key in this
     * set the default attribute weight will be assumed by ARX. This default value is 
     * currently set to 0.5.
     * 
     * @return
     */
    public Map<String, Double> getAttributeWeights() {
        // For backwards compatibility
        if (this.attributeWeights==null) {
            this.attributeWeights = new HashMap<String, Double>();
        }
        return new HashMap<String, Double>(this.attributeWeights);
    }
    
    /**
     * Returns the cost/benefit configuration
     */
    public ARXCostBenefitConfiguration getCostBenefitConfiguration() {
        if (this.costBenefitConfiguration == null) {
            this.costBenefitConfiguration = ARXCostBenefitConfiguration.create();
        }
        return this.costBenefitConfiguration;
    }
    
    /**
     * Returns the privacy budget to use for the data-dependent
     * differential privacy search algorithm. The default is 0.1.
     * @return
     */
    public double getDPSearchBudget() {
        if (this.dpSearchBudget == null) {
            this.dpSearchBudget = 0.1d;
        }
        return this.dpSearchBudget;
    }
    
    /**
	 * Returns the fraction of individuals crossed over
	 * @return
	 */
	public double getGeneticAlgorithmCrossoverFraction() {
		if (this.geneticAlgorithmCrossoverFraction == null) {
			this.geneticAlgorithmCrossoverFraction = 0.2d;
		}
		return geneticAlgorithmCrossoverFraction;
	}
    
    /**
	 * Deterministic execution
	 * @return
	 */
	public boolean getGeneticAlgorithmDeterministic() {
		return geneticAlgorithmDeterministic;
	}
    
    /**
	 * Returns the size of the elite group
	 * @return
	 */
	public double getGeneticAlgorithmEliteFraction() {
		if (this.geneticAlgorithmEliteFraction == null) {
			this.geneticAlgorithmEliteFraction = 0.2d;
		}
		return geneticAlgorithmEliteFraction;
	}
    
    /**
	 * Returns the fraction to immigrate
	 * @return
	 */
	public double getGeneticAlgorithmImmigrationFraction() {
		if (this.geneticAlgorithmImmigrationFraction == null) {
			this.geneticAlgorithmImmigrationFraction = 0.1d;
		}
		return geneticAlgorithmImmigrationFraction;
	}
  
    /**
	 * Returns the immigration interval
	 * @return
	 */
	public int getGeneticAlgorithmImmigrationInterval() {
		if (this.geneticAlgorithmImmigrationInterval == null) {
			this.geneticAlgorithmImmigrationInterval = 10;
		}
		return geneticAlgorithmImmigrationInterval;
	}

	/**
	 * Returns the genetic algorithm iterations
	 * 
	 * @return
	 */
	public int getGeneticAlgorithmIterations() {
		if (this.geneticAlgorithmIterations == null) {
			this.geneticAlgorithmIterations = 50;
		}
		return geneticAlgorithmIterations;
	}

    /**
	 * Returns the mutation probability
	 * @return
	 */
	public double getGeneticAlgorithmMutationProbability() {
		if (this.geneticAlgorithmMutationProbability == null) {
			this.geneticAlgorithmMutationProbability = 0.2d;
		}
	    return geneticAlgorithmMutationProbability;
	}
    
    /**
	 * Returns the size of the sub-population
	 * @return
	 */
	public int getGeneticAlgorithmSubpopulationSize() {
		if (this.geneticAlgorithmSubpopulationSize == null) {
			this.geneticAlgorithmSubpopulationSize = 100;
		}
		return geneticAlgorithmSubpopulationSize;
	}
<<<<<<< HEAD
=======
	
	
    /**
     * Returns the production fraction
     * @return
     */
    public double getGeneticAlgorithmProductionFraction() {
        if (this.geneticAlgorithmProductionFraction == null) {
            this.geneticAlgorithmProductionFraction = 0.2d;
        }
        return geneticAlgorithmProductionFraction;
    }
	
>>>>>>> 0e207238
    
    /**
     * The heuristic search algorithm will terminate after the returned number of steps.
     * The default is <code>Integer.MAX_VALUE</code>, i.e. no limit.
     * @param requestedSearchStepSemantics the semantics of the number of search steps to be returned
     * @param numQIs the number of QIs
     * @return
     */
    public int getHeuristicSearchStepLimit(SearchStepSemantics requestedSearchStepSemantics, int numQIs) {
        
        // Sanity check
        if (this.heuristicSearchStepSemantics == null) {
            this.heuristicSearchStepSemantics = SearchStepSemantics.CHECKS;
        }

        // Early return
        if (this.heuristicSearchStepLimit == Integer.MAX_VALUE || requestedSearchStepSemantics == this.heuristicSearchStepSemantics) {
            return this.heuristicSearchStepLimit;
        }

        // Choose correct semantics
        switch (this.heuristicSearchStepSemantics) {
            case CHECKS:
                switch (requestedSearchStepSemantics) {
                    case EXPANSIONS:
                        // Convert the limit of checks which has been set to the requested limit of expansions
                        return this.heuristicSearchStepLimit / numQIs;
                    default:
                        throw new RuntimeException("The search step semantic " + requestedSearchStepSemantics + " is not supported");
                    }

            case EXPANSIONS:
                switch (requestedSearchStepSemantics) {
                    case CHECKS:
                        // Convert the limit of expansions which has been set to the requested limit of checks
                        return this.heuristicSearchStepLimit * numQIs;
                    default:
                        throw new RuntimeException("The search step semantic " + requestedSearchStepSemantics + " is not supported");
                    }
            default:
                throw new RuntimeException("The search step semantic " + requestedSearchStepSemantics + " is not supported");
        }
     }

    /**
     * When the size of the solution space exceeds the returned number of transformations,
     * ARX will use a heuristic search strategy. The default is 100.000.
     * @return
     */
    public int getHeuristicSearchThreshold() {
        if (this.heuristicSearchThreshold == null) {
            this.heuristicSearchThreshold = 100000;
        }
        return this.heuristicSearchThreshold;
    }

    /**
     * The heuristic search algorithm will terminate after the returned number of milliseconds.
     * The default is 30 seconds.
     * @return
     */
    public int getHeuristicSearchTimeLimit() {
        if (this.heuristicSearchTimeLimit == null) {
            this.heuristicSearchTimeLimit = 30000;
        }
        return this.heuristicSearchTimeLimit;
    }
    
    /**
     * Returns the maximum number of allowed outliers.
     * Deprecated. Use <code>getSuppressionLimit()</code> instead.
     *
     * @return
     */
    @Deprecated
    public double getMaxOutliers() {
        return relMaxOutliers;
    }
    
    /**
     * Returns whether the privacy model is monotonic
     * @return
     */
    public Monotonicity getMonotonicityOfPrivacy() {
        
        // Practical monotonicity
        if (this.isPracticalMonotonicity()) {
            return Monotonicity.FULL;
        }
        
        // Without suppression
        if (this.getMaxOutliers() == 0d) {
            for (PrivacyCriterion criterion : this.getPrivacyModels()) {
                if (!criterion.isMonotonicWithGeneralization()) {
                    if (this.getMinimalGroupSize() != Integer.MAX_VALUE) {
                        return Monotonicity.PARTIAL;
                    } else {
                        return Monotonicity.NONE;
                    }
                }
            }
        // With suppression
        } else {
            for (PrivacyCriterion criterion : this.getPrivacyModels()) {
                if (!criterion.isMonotonicWithSuppression() || 
                    !criterion.isMonotonicWithGeneralization()) {
                    if (this.getMinimalGroupSize() != Integer.MAX_VALUE) {
                        return Monotonicity.PARTIAL;
                    } else {
                        return Monotonicity.NONE;
                    }
                }
            }
        }
        
        // Full
        return Monotonicity.FULL;
    }

    /**
     * Returns whether the utility measure is monotonic
     * @return
     */
    public Monotonicity getMonotonicityOfUtility() {
        if (metric.isMonotonic(this.getMaxOutliers()) || 
            this.isPracticalMonotonicity()) {
            return Monotonicity.FULL;
        }  else {
            return Monotonicity.NONE;
        }
    }
    
    /**
     * Returns an instance of the class, if any. Throws an exception if more than one such model exists.
     *
     * @param <T>
     * @param clazz
     * @return
     */
    @SuppressWarnings("unchecked")
    public <T extends PrivacyCriterion> T getPrivacyModel(Class<T> clazz) {
        checkArgument(clazz);
        Set<T> result = new HashSet<T>();
        for (PrivacyCriterion c : criteria) {
            if (clazz.isInstance(c)) {
                result.add((T) c);
            }
        }
        if (result.size() > 1) {
            throw new RuntimeException("More than one matches the query!");
        } else if (result.size() == 1) {
            return result.iterator().next();
        } else {
            return null;
        }
    }
    
    /**
     * Returns all privacy models.
     * @return
     */
    public Set<PrivacyCriterion> getPrivacyModels() {
        return this.criteria;
    }
    
    /**
     * Returns all privacy models which are instances of the given class.
     *
     * @param <T>
     * @param clazz
     * @return
     */
    @SuppressWarnings("unchecked")
    public <T extends PrivacyCriterion> Set<T> getPrivacyModels(Class<T> clazz) {
        checkArgument(clazz);
        Set<T> result = new HashSet<T>();
        for (PrivacyCriterion c : criteria) {
            if (clazz.isInstance(c)) {
                result.add((T) c);
            }
        }
        return result;
    }
    
    /**
     * Returns the quality model to be used for optimizing output data.
     *
     * @return
     */
    public Metric<?> getQualityModel() {
        return this.metric;
    }
    
    /**
     * Return journalist risk threshold, 1 if there is none
     * @return
     */
    public double getRiskThresholdJournalist() {
        double risk = 1d;
        for (PrivacyCriterion criterion : this.criteria) {
            risk = Math.min(risk, criterion.getRiskThresholdJournalist());
        }
        return risk;
    }
    
    /**
     * Return marketer risk threshold, 1 if there is none
     * @return
     */
    public double getRiskThresholdMarketer() {
        double risk = 1d;
        for (PrivacyCriterion criterion : this.criteria) {
            risk = Math.min(risk, criterion.getRiskThresholdMarketer());
        }
        return risk;
    }

    /**
     * Return prosecutor risk threshold, 1 if there is none
     * @return
     */
    public double getRiskThresholdProsecutor() {
        double risk = 1d;
        for (PrivacyCriterion criterion : this.criteria) {
            risk = Math.min(risk, criterion.getRiskThresholdProsecutor());
        }
        return risk;
    }

    /**
     * Returns the suppression limit
     * @return
     */
    public double getSuppressionLimit() {
        return this.getMaxOutliers();
    }

    /**
     * Returns whether values of the given attribute type will be replaced by the suppression 
     * string in suppressed tuples.
     * @param type
     * @return
     */
    public boolean isAttributeTypeSuppressed(final AttributeType type){
        checkArgument(type);
        // Ensure backwards compatibility
        if (suppressedAttributeTypes == null) {
            suppressedAttributeTypes = 1 << AttributeType.ATTR_TYPE_QI;
        }
        return (suppressedAttributeTypes & (1 << type.getType())) != 0;
    }
    
    /**
     * Is practical monotonicity assumed.
     *
     * @return
     */
    public boolean isPracticalMonotonicity() {
        return practicalMonotonicity;
    }

    /**
     * Returns whether the configuration contains a privacy model which is an instance of the given class.
     *
     * @param clazz
     * @return
     */
    public boolean isPrivacyModelSpecified(Class<? extends PrivacyCriterion> clazz) {
        checkArgument(clazz);
        for (PrivacyCriterion c : criteria) {
            if (clazz.isInstance(c)) { return true; }
        }
        return false;
    }

    /**
     * Returns whether suppression is applied to the output of anonymous as well as non-anonymous transformations. If
     * this flag is set to <code>true</code>, suppression will be applied to the output of non-anonymous 
     * transformations to make them anonymous (if possible). Default is <code>true</code>.
     * @return
     */
    public boolean isSuppressionAlwaysEnabled(){
        // Ensure backwards compatibility
        if (this.suppressionAlwaysEnabled == null) {
            this.suppressionAlwaysEnabled = true;
        }
        return this.suppressionAlwaysEnabled;
    }

    /**
     * Is optimality guaranteed for sample-based criteria?
     */
    public boolean isUseHeuristicSearchForSampleBasedCriteria() {
        return heuristicSearchForSampleBasedCriteria;
    }
    
    /**
     * Removes the given criterion.
     *
     * @param <T>
     * @param arg
     * @return
     */
    public <T extends PrivacyCriterion> boolean removeCriterion(PrivacyCriterion arg) {
        checkArgument(arg);
        return criteria.remove(arg);
    }

    /**
     * Renders this object 
     * @return
     */
    public List<ElementData> render() {

        // Render attribute types
        List<ElementData> result = new ArrayList<>();
        result.add(renderWeights());
        result.add(renderSettings());
        result.add(renderReidentificationThresholds());
        return result;
    }

    /**
     * Sets the algorithm to use
     * @param algorithm
     */
    public void setAlgorithm(AnonymizationAlgorithm algorithm) {
        this.algorithm = algorithm;
    }
    
    /**
     * Defines values of which attribute type are to be replaced by the suppression string in suppressed tuples.
     * With default settings, only quasi-identifiers will be suppressed.
     * 
     * @param type the attribute type
     * @param enabled whether suppression should be performed or not
     */
    public void setAttributeTypeSuppressed(final AttributeType type, boolean enabled) {
        checkArgument(type);
        // Ensure backwards compatibility
        if (suppressedAttributeTypes == null) {
            suppressedAttributeTypes = 1 << AttributeType.ATTR_TYPE_QI;
        }
        if (enabled) {
            suppressedAttributeTypes |= 1 << type.getType();
        } else {
            suppressedAttributeTypes &= ~(1 << type.getType());
        }
    }

    /**
     * Sets the weight for the given attribute.
     *
     * @param attribute
     * @param weight
     */
    public void setAttributeWeight(String attribute, double weight){
        checkArgument(attribute);
        setAttributeWeight(attribute, Double.valueOf(weight));
    }
    /**
     * Sets the weight for the given attribute.
     *
     * @param attribute
     * @param weight
     */
    public void setAttributeWeight(String attribute, Double weight){
        checkArgument(attribute);
        // For backwards compatibility
        if (this.attributeWeights==null) {
            this.attributeWeights = new HashMap<String, Double>();
        }
        this.attributeWeights.put(attribute, weight);
    }
    
    /**
     * Sets the cost/benefit configuration
     * @param config
     */
    public ARXConfiguration setCostBenefitConfiguration(ARXCostBenefitConfiguration config) {
        if (config == null) {
            throw new NullPointerException("Argument must not be null");
        }
        this.costBenefitConfiguration = config;
        return this;
    }

    /**
     * Sets the privacy budget to use for the data-dependent
     * differential privacy search algorithm. The default is 0.1.
     * @param budget
     */
    public void setDPSearchBudget(double budget) {
        if (budget <= 0d) { throw new IllegalArgumentException("Parameter must be > 0"); }
        this.dpSearchBudget = budget;
    }
    
    /**
	 * Sets the fraction of individuals crossed over
	 * @param geneticAlgorithmCrossoverPercent
	 */
	public void setGeneticAlgorithmCrossoverFraction(double geneticAlgorithmCrossoverFraction) {
		this.geneticAlgorithmCrossoverFraction = geneticAlgorithmCrossoverFraction;
	}

    /**
	 * Deterministic execution
	 * @param geneticAlgorithmDeterministic
	 */
	public void setGeneticAlgorithmDeterministic(boolean geneticAlgorithmDeterministic) {
		this.geneticAlgorithmDeterministic = geneticAlgorithmDeterministic;
	}

	/**
	 * Sets the size of the elite group
	 * @param geneticAlgorithmElitePercent
	 */
	public void setGeneticAlgorithmEliteFraction(double geneticAlgorithmEliteFraction) {
		this.geneticAlgorithmEliteFraction = geneticAlgorithmEliteFraction;
	}

	/**
	 * Sets the fraction to immigrate
	 * @param geneticAlgorithmImmigrationFraction
	 */
	public void setGeneticAlgorithmImmigrationFraction(double geneticAlgorithmImmigrationFraction) {
		this.geneticAlgorithmImmigrationFraction = geneticAlgorithmImmigrationFraction;
	}

	/**
	 * Sets the immigration interval
	 * @param geneticAlgorithmImmigrationInterval
	 */
	public void setGeneticAlgorithmImmigrationInterval(int geneticAlgorithmImmigrationInterval) {
		this.geneticAlgorithmImmigrationInterval = geneticAlgorithmImmigrationInterval;
	}
	
<<<<<<< HEAD
=======
    /**
     * Sets the production fraction
     * @param geneticAlgorithmImmigrationInterval
     */
    public void setGeneticAlgorithmProductionFraction(double geneticAlgorithmProductionFraction) {
        this.geneticAlgorithmProductionFraction = geneticAlgorithmProductionFraction;
    }
	
>>>>>>> 0e207238
	/**
	 * Sets the genetic algorithm iterations
	 * @param geneticAlgorithmIterations
	 */
	public void setGeneticAlgorithmIterations(int geneticAlgorithmIterations) {
	    this.geneticAlgorithmIterations = geneticAlgorithmIterations;
	}

	/**
	 * Sets the mutation probability
	 * @param geneticAlgorithmMutationProbability
	 */
	public void setGeneticAlgorithmMutationProbability(double geneticAlgorithmMutationProbability) {
		this.geneticAlgorithmMutationProbability = geneticAlgorithmMutationProbability;
	}

	/**
	 * Setter
	 * @param geneticAlgorithmSubpopulationSize
	 */
	public void setGeneticAlgorithmSubpopulationSize(int geneticAlgorithmSubpopulationSize) {
		this.geneticAlgorithmSubpopulationSize = geneticAlgorithmSubpopulationSize;
	}

	/**
     * The heuristic search algorithm will terminate after the given number of transformations
     * have been checked. The default is <code>Integer.MAX_VALUE</code>, i.e. no limit. ARX supports different
     * search step semantics. The standards semantics (implemented by this method) is that this parameter
     * restricts the number of transformations from the solution space that are searched during anonymization.
     * @param numberOfTransformations
     */
    public void setHeuristicSearchStepLimit(int numberOfTransformations) {
        if (numberOfTransformations <= 0) { throw new IllegalArgumentException("Parameter must be > 0"); }
        this.heuristicSearchStepLimit = numberOfTransformations;
        this.heuristicSearchStepSemantics = SearchStepSemantics.CHECKS;
    }

	/**
     * Sets the semantics of heuristic search steps.
     * If the semantic <code>EXPANSIONS</code> is set, then the limit of the number of heuristic checks
     * will be calculated by multiplying the heuristic search step limit with the number of QIs.
     * @param searchStepSemantics
     */
    public void setHeuristicSearchStepLimit(int numberOfTransformations, SearchStepSemantics searchStepSemantics) {
        if (numberOfTransformations <= 0) { throw new IllegalArgumentException("Parameter must be > 0"); }
        this.heuristicSearchStepLimit = numberOfTransformations;
        this.heuristicSearchStepSemantics = searchStepSemantics;
    }

  /**
     * When the size of the solution space exceeds the given number of transformations,
     * ARX will use a heuristic search strategy. The default is 100.000.
     * @param numberOfTransformations
     * @return
     */
    public void setHeuristicSearchThreshold(int numberOfTransformations) {
        if (numberOfTransformations <= 0) { throw new IllegalArgumentException("Parameter must be > 0"); }
        this.heuristicSearchThreshold = numberOfTransformations;
    }

	/**
     * The heuristic search algorithm will terminate after the given number of milliseconds.
     * The default is 30 seconds.
     * @param timeInMillis
     */
    public void setHeuristicSearchTimeLimit(int timeInMillis) {
        if (timeInMillis <= 0) { throw new IllegalArgumentException("Parameter must be > 0"); }
        this.heuristicSearchTimeLimit = timeInMillis;
    }

	/**
     * Allows for a certain percentage of outliers and thus
     * triggers tuple suppression.
     * Deprecated. Use <code>setSuppressionLimit()</code> instead.
     *
     * @param max
     */
    @Deprecated
    public void setMaxOutliers(double max) {
        this.relMaxOutliers = max;
    }

	/**
     * Set, if practical monotonicity assumed.
     *
     * @param assumeMonotonicity
     */
    public void setPracticalMonotonicity(final boolean assumeMonotonicity) {
        this.practicalMonotonicity = assumeMonotonicity;
    }

	/**
     * Sets the quality model to be used for optimizing output data.
     *
     * @param model
     */
    public void setQualityModel(Metric<?> model) {
        if (model == null) { throw new NullPointerException("Quality model must not be null"); }
        this.metric = model;
    }

	/**
     * Sets whether suppression is applied to the output of anonymous as well as non-anonymous transformations. If
     * this flag is set to <code>true</code>, suppression will be applied to the output of non-anonymous 
     * transformations to make them anonymous (if possible). Default is <code>true</code>. 
     * @param enabled
     */
    public void setSuppressionAlwaysEnabled(boolean enabled){
    	this.suppressionAlwaysEnabled = enabled;
    }
    /**
     * Sets the suppression limit. This is an alias for setMaxOutliers().
     * @param limit
     */
    public void setSuppressionLimit(double limit) {
        this.relMaxOutliers = limit;
    }

    /**
     * Do we guarantee optimality for sample-based criteria?
     */
    public void setUseHeuristicSearchForSampleBasedCriteria(boolean value) {
        this.heuristicSearchForSampleBasedCriteria = value;
    }
    
    /**
     * Checks an argument.
     *
     * @param argument
     */
    private void checkArgument(Object argument){
        if (argument == null) { 
            throw new IllegalArgumentException("Argument must not be null"); 
        }
    }

    /**
     * Renders stuff
     * @return
     */
    private ElementData renderReidentificationThresholds() {
        ElementData result = new ElementData("Risk thresholds");
        result.addProperty("Prosecutor risk", this.getRiskThresholdProsecutor());
        result.addProperty("Journalist risk", this.getRiskThresholdJournalist());
        result.addProperty("Marketer risk", this.getRiskThresholdMarketer());
        return result;
    }
    
    /**
     * Renders the weights
     * @return
     */
    private ElementData renderSettings() {
        ElementData result = new ElementData("Settings");
        result.addProperty("Assume monotonicity", this.practicalMonotonicity);
        result.addProperty("Suppression limit", this.relMaxOutliers);
        return result;
    }
    
    /**
     * Renders the weights
     * @return
     */
    private ElementData renderWeights() {
        ElementData result = new ElementData("Weights");
        if (attributeWeights.isEmpty()) {
            result.addItem("None specified");
        } else {
            for (Entry<String, Double> entry : attributeWeights.entrySet()) {
                result.addProperty(entry.getKey(), entry.getValue());
            }
        }
        return result;
    }
    
    /**
     * Returns the absolute record suppression limit
     *
     * @return
     */
    protected int getAbsoluteSuppressionLimit() {
        return this.absMaxOutliers;
    }

    /**
     * Clones this config and projects everything onto the given subset.<br>
     * - All privacy models will be cloned<br>
     * - Subsets in d-presence will be projected accordingly<br>
     * - Utility measures will be cloned<br>
     * - Replaces estimated k-map with according k-anonymity<br>
     * @param rowset
     * @param gsFactor May be NaN if it should be ignored 
     *
     * @return
     */
    protected ARXConfiguration getInstanceForLocalRecoding(RowSet rowset, double gsFactor) {

        // Check, if we can do this
        for (PrivacyCriterion criterion : this.getPrivacyModels()) {
            if (!criterion.isLocalRecodingSupported()) {
                throw new IllegalStateException("Local recoding not supported.");
            }
        }
        
        // Prepare a subset
        DataSubset subset = this.getSubset();
        if (subset != null) {
            subset = subset.getSubsetInstance(rowset);
        }
        
        // Clone all criteria
        HashSet<PrivacyCriterion> criteria = new HashSet<PrivacyCriterion>();
        for (PrivacyCriterion criterion : this.getPrivacyModels()) {
            
            // Clone and store
            PrivacyCriterion clone = criterion.clone(subset);
            
            // We need to make sure that we don't add multiple instances of k-anonymity
            // because k-map can be converted into this model
            if (clone instanceof KAnonymity) {
                Iterator<PrivacyCriterion> iter = criteria.iterator();
                while (iter.hasNext()) {
                    PrivacyCriterion other = iter.next();
                    if (other instanceof KAnonymity) {
                        if (((KAnonymity)other).getK() <= ((KAnonymity)clone).getK()) {
                            iter.remove();
                        } else {
                            clone = null;
                        }
                    }
                }
                if (clone != null) {
                    criteria.add(clone);
                }
            } else {
                criteria.add(clone);
            }
        }
        
        // Clone the config
        ARXConfiguration result = this.clone();
        result.aCriteria = null;
        result.criteria = criteria;
        MetricConfiguration utilityConfig = result.getQualityModel().getConfiguration();
        if (!Double.isNaN(gsFactor)) {
            utilityConfig.setGsFactor(gsFactor);
        }
        result.metric = result.getQualityModel().getDescription().createInstance(utilityConfig);
        
        // Return
        return result;
    }
    
    /**
     * Returns an internal variant of the class which provides a broader interface
     *
     * @return
     */
    protected ARXConfigurationInternal getInternalConfiguration(){
        if (this.accessibleInstance == null) {
            this.accessibleInstance = new ARXConfigurationInternal(this);
        }
        return this.accessibleInstance;
    }

    /**
     * Returns the minimal size of an equivalence class induced by the defined privacy models.
     * @return If k-anonymity is contained, k is returned. If l-diversity is contained, l is returned.
     * If both are contained max(k,l) is returned. Otherwise, Integer.MAX_VALUE is returned.
     */
    protected int getMinimalGroupSize() {

        // Init
        int result = -1;

        // For each
        for (PrivacyCriterion c : this.getPrivacyModels()) {
            if (c.isMinimalClassSizeAvailable()) {
                result = Math.max(result, c.getMinimalClassSize());
            }
        }

        // Check & return
        if (result == -1) return Integer.MAX_VALUE;
        else return result;
    }

    /**
     * Returns the number of output records that will be produced,
     * zero if this information is not available
     * @return
     */
    protected int getNumOutputRecords() {
        return this.numOutputRecords;
    }

    /**
     * Returns all criteria (except k-anonymity) as an array. Only used internally. If k-anonymity is included the minimal
     * group size should be obtained and enforced 
     * @return
     */
    protected PrivacyCriterion[] getPrivacyModelsAsArray() {
        return this.aCriteria;
    }
    
    /**
     * Returns the criteria's requirements.
     *
     * @return
     */
    protected int getRequirements() {
        return this.requirements;
    }
    
    /**
     * Returns all sample-based criteria as an array. Only used internally.
     * @return
     */
    protected SampleBasedCriterion[] getSampleBasedPrivacyModelsAsArray() {
        return this.bCriteria;
    }

    /**
     * Returns the specific length of each entry in a snapshot.
     *
     * @return
     */
    protected int getSnapshotLength() {
        return this.snapshotLength;
    }
    
    /**
     * Returns the data subset, if any subset is defined.
     * You may only call this, after the configuration has be initialized.
     * @return
     */
    protected DataSubset getSubset() {
        for (PrivacyCriterion c : this.criteria) {
            if (c.isSubsetAvailable()) {
                DataSubset subset = c.getDataSubset();
                if (subset != null) {
                    return subset;    
                }
            }
        }
        return null;
    }

    /**
     * Returns an integer representing all attribute types that must be suppressed.
     *
     * @return
     */
    protected int getSuppressedAttributeTypes() {
        // Ensure backwards compatibility
        if (suppressedAttributeTypes == null) { return 1 << AttributeType.ATTR_TYPE_QI; }
        return this.suppressedAttributeTypes;
    }

    /**
     * Initializes the configuration.
     *
     * @param manager
     */
    protected void initialize(DataManager manager) {

        // Check
        if (criteria.isEmpty()) { 
            throw new RuntimeException("At least one privacy model must be specified!"); 
        }

        // Compute requirements
        this.requirements = 0x0;
        for (PrivacyCriterion c : criteria) {
            this.requirements |= c.getRequirements();
        }
        
        // Requirements for microaggregation
        if (manager.getDataAnalyzed().getArray() != null && !manager.getDataAnalyzed().isEmpty()) {
            this.requirements |= ARXConfiguration.REQUIREMENT_DISTRIBUTION;
        }

        // Initialize
        for (PrivacyCriterion c : criteria) {
            // Differential Privacy has already been initialized by the DataManager
            if (!(c instanceof EDDifferentialPrivacy)) {
                c.initialize(manager, this);
            }
        }
        
        // Calculate number of records in output data
        if (this.getSubset() != null) {
            numOutputRecords = getSubset().getArray().length;
        } else {
            numOutputRecords = manager.getDataGeneralized().getDataLength();
        }

        // Compute absolute suppression limit
        if (this.isPrivacyModelSpecified(EDDifferentialPrivacy.class)) {
            absMaxOutliers = (int) numOutputRecords;
        } else {
            absMaxOutliers = (int) Math.floor(this.relMaxOutliers * (double) numOutputRecords);
        }

        // Compute optimized array with privacy models,
        // in ascending order of computational complexity to evaluate
        List<PrivacyCriterion> list = new ArrayList<PrivacyCriterion>();
        if (this.isPrivacyModelSpecified(DPresence.class)) {
            list.add(this.getPrivacyModel(DPresence.class));
        }
        if (this.isPrivacyModelSpecified(KMap.class)) {
            list.add(this.getPrivacyModel(KMap.class));
        }
        if (this.isPrivacyModelSpecified(DDisclosurePrivacy.class)) {
            list.addAll(this.getPrivacyModels(DDisclosurePrivacy.class));
        }
        if (this.isPrivacyModelSpecified(BasicBLikeness.class)) {
            list.addAll(this.getPrivacyModels(BasicBLikeness.class));
        }
        if (this.isPrivacyModelSpecified(EnhancedBLikeness.class)) {
            list.addAll(this.getPrivacyModels(EnhancedBLikeness.class));
        }
        if (this.isPrivacyModelSpecified(LDiversity.class)) {
            list.addAll(this.getPrivacyModels(LDiversity.class));
        }
        if (this.isPrivacyModelSpecified(TCloseness.class)) {
            list.addAll(this.getPrivacyModels(TCloseness.class));
        }
        if (this.isPrivacyModelSpecified(ProfitabilityProsecutor.class)) {
            list.addAll(this.getPrivacyModels(ProfitabilityProsecutor.class));
        }
        if (this.isPrivacyModelSpecified(ProfitabilityProsecutorNoAttack.class)) {
            list.addAll(this.getPrivacyModels(ProfitabilityProsecutorNoAttack.class));
        }
        if (this.isPrivacyModelSpecified(ProfitabilityJournalist.class)) {
            list.addAll(this.getPrivacyModels(ProfitabilityJournalist.class));
        }
        if (this.isPrivacyModelSpecified(ProfitabilityJournalistNoAttack.class)) {
            list.addAll(this.getPrivacyModels(ProfitabilityJournalistNoAttack.class));
        }
        this.aCriteria = list.toArray(new PrivacyCriterion[0]);
        
        // Compute array of sample-based criteria
        this.bCriteria = new SampleBasedCriterion[0];
        if (this.isPrivacyModelSpecified(SampleBasedCriterion.class)) {
            this.bCriteria = this.getPrivacyModels(SampleBasedCriterion.class).toArray(new SampleBasedCriterion[0]);
        }

        // Compute snapshot length
        this.snapshotLength = 2;
        if (this.requires(REQUIREMENT_DISTRIBUTION)) {
            this.snapshotLength += 2 * manager.getAggregationInformation().getHotThreshold();
        }
        if (this.requires(REQUIREMENT_SECONDARY_COUNTER)) {
            this.snapshotLength += 1;
        }
    }

    /**
     * Convenience method for checking the requirements.
     *
     * @param requirement
     * @return
     */
    protected boolean requires(int requirement) {
        return (this.requirements & requirement) != 0;
    }


}<|MERGE_RESOLUTION|>--- conflicted
+++ resolved
@@ -411,11 +411,7 @@
     private Integer                            geneticAlgorithmImmigrationInterval   = 10;
     
     /** Immigration fraction */
-<<<<<<< HEAD
-    private Double                             geneticAlgorithmImmigrationFraction   = 0.1d;
-=======
     private Double                             geneticAlgorithmImmigrationFraction   = 0.2d;
->>>>>>> 0e207238
     
     /** Size of the elite */
     private Double                             geneticAlgorithmEliteFraction          = 0.2d;
@@ -429,12 +425,9 @@
     /** Mutation probability */
     private Double                             geneticAlgorithmMutationProbability   = 0.2d;
     
-<<<<<<< HEAD
-=======
     /** Production Fraction **/
     private Double                             geneticAlgorithmProductionFraction   = 0.2d;
 
->>>>>>> 0e207238
     /** Number of GA iterations */
     private Integer                            geneticAlgorithmIterations            = 50;
     
@@ -572,19 +565,16 @@
         result.costBenefitConfiguration = this.getCostBenefitConfiguration().clone();
         result.dpSearchBudget = this.dpSearchBudget;
         result.heuristicSearchStepSemantics = this.heuristicSearchStepSemantics;
-		    result.geneticAlgorithmSubpopulationSize = this.geneticAlgorithmSubpopulationSize;
-		    result.geneticAlgorithmImmigrationInterval = this.geneticAlgorithmImmigrationInterval;
-		    result.geneticAlgorithmImmigrationFraction = this.geneticAlgorithmImmigrationFraction;
-		    result.geneticAlgorithmEliteFraction = this.geneticAlgorithmEliteFraction;
-		    result.geneticAlgorithmCrossoverFraction = this.geneticAlgorithmCrossoverFraction;
-		    result.geneticAlgorithmDeterministic = this.geneticAlgorithmDeterministic;
-		    result.geneticAlgorithmMutationProbability = this.geneticAlgorithmMutationProbability;
-<<<<<<< HEAD
-=======
-		    result.geneticAlgorithmProductionFraction = this.geneticAlgorithmProductionFraction;
->>>>>>> 0e207238
-		    result.geneticAlgorithmIterations = this.geneticAlgorithmIterations;
-		    result.algorithm = this.algorithm;
+		result.geneticAlgorithmSubpopulationSize = this.geneticAlgorithmSubpopulationSize;
+		result.geneticAlgorithmImmigrationInterval = this.geneticAlgorithmImmigrationInterval;
+        result.geneticAlgorithmImmigrationFraction = this.geneticAlgorithmImmigrationFraction;
+        result.geneticAlgorithmEliteFraction = this.geneticAlgorithmEliteFraction;
+        result.geneticAlgorithmCrossoverFraction = this.geneticAlgorithmCrossoverFraction;
+        result.geneticAlgorithmDeterministic = this.geneticAlgorithmDeterministic;
+        result.geneticAlgorithmMutationProbability = this.geneticAlgorithmMutationProbability;
+		result.geneticAlgorithmProductionFraction = this.geneticAlgorithmProductionFraction;
+        result.geneticAlgorithmIterations = this.geneticAlgorithmIterations;
+        result.algorithm = this.algorithm;
         if (this.attributeWeights != null) {
             result.attributeWeights = new HashMap<String, Double>(this.attributeWeights);
         } else {
@@ -738,6 +728,17 @@
 	}
     
     /**
+     * Returns the production fraction
+     * @return
+     */
+    public double getGeneticAlgorithmProductionFraction() {
+        if (this.geneticAlgorithmProductionFraction == null) {
+            this.geneticAlgorithmProductionFraction = 0.2d;
+        }
+        return geneticAlgorithmProductionFraction;
+    }
+	
+    /**
 	 * Returns the size of the sub-population
 	 * @return
 	 */
@@ -747,23 +748,7 @@
 		}
 		return geneticAlgorithmSubpopulationSize;
 	}
-<<<<<<< HEAD
-=======
 	
-	
-    /**
-     * Returns the production fraction
-     * @return
-     */
-    public double getGeneticAlgorithmProductionFraction() {
-        if (this.geneticAlgorithmProductionFraction == null) {
-            this.geneticAlgorithmProductionFraction = 0.2d;
-        }
-        return geneticAlgorithmProductionFraction;
-    }
-	
->>>>>>> 0e207238
-    
     /**
      * The heuristic search algorithm will terminate after the returned number of steps.
      * The default is <code>Integer.MAX_VALUE</code>, i.e. no limit.
@@ -1200,25 +1185,14 @@
 		this.geneticAlgorithmImmigrationInterval = geneticAlgorithmImmigrationInterval;
 	}
 	
-<<<<<<< HEAD
-=======
-    /**
-     * Sets the production fraction
-     * @param geneticAlgorithmImmigrationInterval
-     */
-    public void setGeneticAlgorithmProductionFraction(double geneticAlgorithmProductionFraction) {
-        this.geneticAlgorithmProductionFraction = geneticAlgorithmProductionFraction;
-    }
-	
->>>>>>> 0e207238
-	/**
+    /**
 	 * Sets the genetic algorithm iterations
 	 * @param geneticAlgorithmIterations
 	 */
 	public void setGeneticAlgorithmIterations(int geneticAlgorithmIterations) {
 	    this.geneticAlgorithmIterations = geneticAlgorithmIterations;
 	}
-
+	
 	/**
 	 * Sets the mutation probability
 	 * @param geneticAlgorithmMutationProbability
@@ -1226,6 +1200,14 @@
 	public void setGeneticAlgorithmMutationProbability(double geneticAlgorithmMutationProbability) {
 		this.geneticAlgorithmMutationProbability = geneticAlgorithmMutationProbability;
 	}
+
+	/**
+     * Sets the production fraction
+     * @param geneticAlgorithmImmigrationInterval
+     */
+    public void setGeneticAlgorithmProductionFraction(double geneticAlgorithmProductionFraction) {
+        this.geneticAlgorithmProductionFraction = geneticAlgorithmProductionFraction;
+    }
 
 	/**
 	 * Setter
