--- conflicted
+++ resolved
@@ -402,28 +402,4 @@
         }
         return criterion + " criteria with " + metric + " metric";
     }
-<<<<<<< HEAD
-    
-    /**
-     * Transforms it into a string representation.
-     *
-     * @param classification
-     * @return
-     */
-    @SuppressWarnings("unused")
-    private String getClassification(int[] classification) {
-        StringBuilder builder = new StringBuilder();
-        builder.append("Classification {\n");
-        builder.append(" Transformations: ").append(classification[0]).append("\n");
-        builder.append(" Checked: ").append(classification[1]).append("\n");
-        builder.append(" Anonymous: ").append(classification[2]).append("\n");
-        builder.append(" Non-anonymous: ").append(classification[3]).append("\n");
-        builder.append(" Probably anonymous: ").append(classification[4]).append("\n");
-        builder.append(" Probably non-anonymous: ").append(classification[5]).append("\n");
-        builder.append(" Utility available: ").append(classification[6]).append("\n");
-        builder.append("}");
-        return builder.toString();
-    }
-=======
->>>>>>> 40a6e0f6
 }